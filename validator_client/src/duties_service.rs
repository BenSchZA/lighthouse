use crate::{is_synced::is_synced, validator_store::ValidatorStore};
use environment::RuntimeContext;
use exit_future::Signal;
use futures::{FutureExt, StreamExt};
use parking_lot::RwLock;
use remote_beacon_node::{PublishStatus, RemoteBeaconNode};
use rest_types::{ValidatorDuty, ValidatorDutyBytes, ValidatorSubscription};
use slog::{debug, error, info, trace, warn};
use slot_clock::SlotClock;
use std::collections::HashMap;
use std::convert::TryInto;
use std::ops::Deref;
use std::sync::Arc;
use tokio::time::{interval_at, Duration, Instant};
use types::{ChainSpec, CommitteeIndex, Epoch, EthSpec, PublicKey, SelectionProof, Slot};

/// Delay this period of time after the slot starts. This allows the node to process the new slot.
const TIME_DELAY_FROM_SLOT: Duration = Duration::from_millis(100);

/// Remove any duties where the `duties_epoch < current_epoch - PRUNE_DEPTH`.
const PRUNE_DEPTH: u64 = 4;

type BaseHashMap = HashMap<PublicKey, HashMap<Epoch, DutyAndProof>>;

#[derive(Debug, Clone)]
pub struct DutyAndProof {
    /// The validator duty.
    pub duty: ValidatorDuty,
    /// Stores the selection proof if the duty elects the validator to be an aggregator.
    pub selection_proof: Option<SelectionProof>,
}

impl DutyAndProof {
    /// Computes the selection proof for `self.validator_pubkey` and `self.duty.attestation_slot`,
    /// storing it in `self.selection_proof` _if_ the validator is an aggregator. If the validator
    /// is not an aggregator, `self.selection_proof` is set to `None`.
    ///
    /// ## Errors
    ///
    /// - `self.validator_pubkey` is not known in `validator_store`.
    /// - There's an arith error during computation.
    pub fn compute_selection_proof<T: SlotClock + 'static, E: EthSpec>(
        &mut self,
        validator_store: &ValidatorStore<T, E>,
    ) -> Result<(), String> {
        let (modulo, slot) = if let (Some(modulo), Some(slot)) =
            (self.duty.aggregator_modulo, self.duty.attestation_slot)
        {
            (modulo, slot)
        } else {
            // If there is no modulo or for the aggregator we assume they are not activated and
            // therefore not an aggregator.
            self.selection_proof = None;
            return Ok(());
        };

        let selection_proof = validator_store
            .produce_selection_proof(&self.duty.validator_pubkey, slot)
            .ok_or_else(|| "Failed to produce selection proof".to_string())?;

        self.selection_proof = selection_proof
            .is_aggregator_from_modulo(modulo)
            .map_err(|e| format!("Invalid modulo: {:?}", e))
            .map(|is_aggregator| {
                if is_aggregator {
                    Some(selection_proof)
                } else {
                    None
                }
            })?;

        Ok(())
    }

    /// Returns `true` if the two `Self` instances would result in the same beacon subscription.
    pub fn subscription_eq(&self, other: &Self) -> bool {
        self.selection_proof_eq(other)
            && self.duty.validator_index == other.duty.validator_index
            && self.duty.attestation_committee_index == other.duty.attestation_committee_index
            && self.duty.attestation_slot == other.duty.attestation_slot
    }

    /// Returns `true` if the selection proof between `self` and `other` _should_ be equal.
    ///
    /// It's important to note that this doesn't actually check `self.selection_proof`, instead it
    /// checks to see if the inputs to computing the selection proof are equal.
    fn selection_proof_eq(&self, other: &Self) -> bool {
        self.duty.aggregator_modulo == other.duty.aggregator_modulo
            && self.duty.attestation_slot == other.duty.attestation_slot
    }

    /// Returns the information required for an attesting validator, if they are scheduled to
    /// attest.
    pub fn attestation_duties(&self) -> Option<(Slot, CommitteeIndex, usize, u64)> {
        Some((
            self.duty.attestation_slot?,
            self.duty.attestation_committee_index?,
            self.duty.attestation_committee_position?,
            self.duty.validator_index?,
        ))
    }

    pub fn validator_pubkey(&self) -> &PublicKey {
        &self.duty.validator_pubkey
    }
}

impl TryInto<DutyAndProof> for ValidatorDutyBytes {
    type Error = String;

    fn try_into(self) -> Result<DutyAndProof, Self::Error> {
        let duty = ValidatorDuty {
            validator_pubkey: (&self.validator_pubkey)
                .try_into()
                .map_err(|e| format!("Invalid pubkey bytes from server: {:?}", e))?,
            validator_index: self.validator_index,
            attestation_slot: self.attestation_slot,
            attestation_committee_index: self.attestation_committee_index,
            attestation_committee_position: self.attestation_committee_position,
            block_proposal_slots: self.block_proposal_slots,
            aggregator_modulo: self.aggregator_modulo,
        };
        Ok(DutyAndProof {
            duty,
            selection_proof: None,
        })
    }
}

/// The outcome of inserting some `ValidatorDuty` into the `DutiesStore`.
enum InsertOutcome {
    /// These are the first duties received for this validator.
    NewValidator,
    /// The duties for this given epoch were previously unknown and have been stored.
    NewEpoch,
    /// The duties were identical to some already in the store.
    Identical,
    /// There were duties for this validator and epoch in the store that were different to the ones
    /// provided. The existing duties were replaced.
    Replaced { should_resubscribe: bool },
    /// The given duties were invalid.
    Invalid,
}

impl InsertOutcome {
    /// Returns `true` if the outcome indicates that the validator _might_ require a subscription.
    pub fn is_subscription_candidate(self) -> bool {
        match self {
            InsertOutcome::Replaced { should_resubscribe } => should_resubscribe,
            InsertOutcome::NewValidator => true,
            InsertOutcome::NewEpoch => true,
            InsertOutcome::Identical => false,
            InsertOutcome::Invalid => false,
        }
    }
}

#[derive(Default)]
pub struct DutiesStore {
    store: RwLock<BaseHashMap>,
}

impl DutiesStore {
    /// Returns the total number of validators that should propose in the given epoch.
    fn proposer_count(&self, epoch: Epoch) -> usize {
        self.store
            .read()
            .iter()
            .filter(|(_validator_pubkey, validator_map)| {
                validator_map
                    .get(&epoch)
                    .map(|duties| !duties.duty.block_proposal_slots.is_empty())
                    .unwrap_or_else(|| false)
            })
            .count()
    }

    /// Returns the total number of validators that should attest in the given epoch.
    fn attester_count(&self, epoch: Epoch) -> usize {
        self.store
            .read()
            .iter()
            .filter(|(_validator_pubkey, validator_map)| {
                validator_map
                    .get(&epoch)
                    .map(|duties| duties.duty.attestation_slot.is_some())
                    .unwrap_or_else(|| false)
            })
            .count()
    }

    fn block_producers(&self, slot: Slot, slots_per_epoch: u64) -> Vec<PublicKey> {
        self.store
            .read()
            .iter()
            // As long as a `HashMap` iterator does not return duplicate keys, neither will this
            // function.
            .filter_map(|(_validator_pubkey, validator_map)| {
                let epoch = slot.epoch(slots_per_epoch);

                validator_map.get(&epoch).and_then(|duties| {
                    if duties.duty.block_proposal_slots.contains(&slot) {
                        Some(duties.duty.validator_pubkey.clone())
                    } else {
                        None
                    }
                })
            })
            .collect()
    }

    fn attesters(&self, slot: Slot, slots_per_epoch: u64) -> Vec<DutyAndProof> {
        self.store
            .read()
            .iter()
            // As long as a `HashMap` iterator does not return duplicate keys, neither will this
            // function.
            .filter_map(|(_validator_pubkey, validator_map)| {
                let epoch = slot.epoch(slots_per_epoch);

                validator_map.get(&epoch).and_then(|duties| {
                    if duties.duty.attestation_slot == Some(slot) {
                        Some(duties)
                    } else {
                        None
                    }
                })
            })
            .cloned()
            .collect()
    }

    fn insert<T: SlotClock + 'static, E: EthSpec>(
        &self,
        epoch: Epoch,
        mut duties: DutyAndProof,
        slots_per_epoch: u64,
        validator_store: &ValidatorStore<T, E>,
    ) -> Result<InsertOutcome, String> {
        let mut store = self.store.write();

        if !duties_match_epoch(&duties.duty, epoch, slots_per_epoch) {
            return Ok(InsertOutcome::Invalid);
        }

        // TODO: refactor with Entry.

        if let Some(validator_map) = store.get_mut(&duties.duty.validator_pubkey) {
            if let Some(known_duties) = validator_map.get_mut(&epoch) {
                if known_duties.duty == duties.duty {
                    Ok(InsertOutcome::Identical)
                } else {
                    // Compute the selection proof.
                    duties.compute_selection_proof(validator_store)?;

                    // Determine if a re-subscription is required.
                    let should_resubscribe = duties.subscription_eq(known_duties);

                    // Replace the existing duties.
                    *known_duties = duties;

                    Ok(InsertOutcome::Replaced { should_resubscribe })
                }
            } else {
                // Compute the selection proof.
                duties.compute_selection_proof(validator_store)?;

                validator_map.insert(epoch, duties);

                Ok(InsertOutcome::NewEpoch)
            }
        } else {
            // Compute the selection proof.
            duties.compute_selection_proof(validator_store)?;

            let validator_pubkey = duties.duty.validator_pubkey.clone();

            let mut validator_map = HashMap::new();
            validator_map.insert(epoch, duties);

            store.insert(validator_pubkey, validator_map);

            Ok(InsertOutcome::NewValidator)
        }
    }

    fn prune(&self, prior_to: Epoch) {
        self.store
            .write()
            .retain(|_validator_pubkey, validator_map| {
                validator_map.retain(|epoch, _duties| *epoch >= prior_to);
                !validator_map.is_empty()
            });
    }
}

pub struct DutiesServiceBuilder<T, E: EthSpec> {
    validator_store: Option<ValidatorStore<T, E>>,
    slot_clock: Option<T>,
    beacon_node: Option<RemoteBeaconNode<E>>,
    context: Option<RuntimeContext<E>>,
    allow_unsynced_beacon_node: bool,
}

impl<T: SlotClock + 'static, E: EthSpec> DutiesServiceBuilder<T, E> {
    pub fn new() -> Self {
        Self {
            validator_store: None,
            slot_clock: None,
            beacon_node: None,
            context: None,
            allow_unsynced_beacon_node: false,
        }
    }

    pub fn validator_store(mut self, store: ValidatorStore<T, E>) -> Self {
        self.validator_store = Some(store);
        self
    }

    pub fn slot_clock(mut self, slot_clock: T) -> Self {
        self.slot_clock = Some(slot_clock);
        self
    }

    pub fn beacon_node(mut self, beacon_node: RemoteBeaconNode<E>) -> Self {
        self.beacon_node = Some(beacon_node);
        self
    }

    pub fn runtime_context(mut self, context: RuntimeContext<E>) -> Self {
        self.context = Some(context);
        self
    }

    /// Set to `true` to allow polling for duties when the beacon node is not synced.
    pub fn allow_unsynced_beacon_node(mut self, allow_unsynced_beacon_node: bool) -> Self {
        self.allow_unsynced_beacon_node = allow_unsynced_beacon_node;
        self
    }

    pub fn build(self) -> Result<DutiesService<T, E>, String> {
        Ok(DutiesService {
            inner: Arc::new(Inner {
                store: Arc::new(DutiesStore::default()),
                validator_store: self
                    .validator_store
                    .ok_or_else(|| "Cannot build DutiesService without validator_store")?,
                slot_clock: self
                    .slot_clock
                    .ok_or_else(|| "Cannot build DutiesService without slot_clock")?,
                beacon_node: self
                    .beacon_node
                    .ok_or_else(|| "Cannot build DutiesService without beacon_node")?,
                context: self
                    .context
                    .ok_or_else(|| "Cannot build DutiesService without runtime_context")?,
                allow_unsynced_beacon_node: self.allow_unsynced_beacon_node,
            }),
        })
    }
}

/// Helper to minimise `Arc` usage.
pub struct Inner<T, E: EthSpec> {
    store: Arc<DutiesStore>,
    validator_store: ValidatorStore<T, E>,
    pub(crate) slot_clock: T,
    pub(crate) beacon_node: RemoteBeaconNode<E>,
    context: RuntimeContext<E>,
    /// If true, the duties service will poll for duties from the beacon node even if it is not
    /// synced.
    allow_unsynced_beacon_node: bool,
}

/// Maintains a store of the duties for all voting validators in the `validator_store`.
///
/// Polls the beacon node at the start of each epoch, collecting duties for the current and next
/// epoch.
pub struct DutiesService<T, E: EthSpec> {
    inner: Arc<Inner<T, E>>,
}

impl<T, E: EthSpec> Clone for DutiesService<T, E> {
    fn clone(&self) -> Self {
        Self {
            inner: self.inner.clone(),
        }
    }
}

impl<T, E: EthSpec> Deref for DutiesService<T, E> {
    type Target = Inner<T, E>;

    fn deref(&self) -> &Self::Target {
        self.inner.deref()
    }
}

impl<T: SlotClock + 'static, E: EthSpec> DutiesService<T, E> {
    /// Returns the total number of validators known to the duties service.
    pub fn total_validator_count(&self) -> usize {
        self.validator_store.num_voting_validators()
    }

    /// Returns the total number of validators that should propose in the given epoch.
    pub fn proposer_count(&self, epoch: Epoch) -> usize {
        self.store.proposer_count(epoch)
    }

    /// Returns the total number of validators that should attest in the given epoch.
    pub fn attester_count(&self, epoch: Epoch) -> usize {
        self.store.attester_count(epoch)
    }

    /// Returns the pubkeys of the validators which are assigned to propose in the given slot.
    ///
    /// In normal cases, there should be 0 or 1 validators returned. In extreme cases (i.e., deep forking)
    ///
    /// It is possible that multiple validators have an identical proposal slot, however that is
    /// likely the result of heavy forking (lol) or inconsistent beacon node connections.
    pub fn block_producers(&self, slot: Slot) -> Vec<PublicKey> {
        self.store.block_producers(slot, E::slots_per_epoch())
    }

    /// Returns all `ValidatorDuty` for the given `slot`.
    pub fn attesters(&self, slot: Slot) -> Vec<DutyAndProof> {
        self.store.attesters(slot, E::slots_per_epoch())
    }

    /// Start the service that periodically polls the beacon node for validator duties.
    pub fn start_update_service(self, spec: &ChainSpec) -> Result<Signal, String> {
        let log = self.context.log.clone();

        let duration_to_next_slot = self
            .slot_clock
            .duration_to_next_slot()
            .ok_or_else(|| "Unable to determine duration to next slot".to_string())?;

        let mut interval = {
            let slot_duration = Duration::from_millis(spec.milliseconds_per_slot);
            // Note: `interval_at` panics if `slot_duration` is 0
            interval_at(
                Instant::now() + duration_to_next_slot + TIME_DELAY_FROM_SLOT,
                slot_duration,
            )
        };

        let (exit_signal, exit_fut) = exit_future::signal();

        // Run an immediate update before starting the updater service.
        self.inner
            .context
            .runtime_handle
            .spawn(self.clone().do_update());

        let runtime_handle = self.inner.context.runtime_handle.clone();

        let interval_fut = async move {
            while interval.next().await.is_some() {
                self.clone().do_update().await.ok();
            }
        };

        let future = futures::future::select(
            Box::pin(interval_fut),
            exit_fut.map(move |_| info!(log, "Shutdown complete")),
        );
        runtime_handle.spawn(future);

        Ok(exit_signal)
    }

    /// Attempt to download the duties of all managed validators for this epoch and the next.
    async fn do_update(self) -> Result<(), ()> {
        let log = &self.context.log;

<<<<<<< HEAD
        if !is_synced(&self.beacon_node, &self.slot_clock, None).await
            && !self.allow_unsynced_beacon_node
        {
            return Ok(());
        }

=======
>>>>>>> b94e2090
        let current_epoch = self
            .slot_clock
            .now()
            .ok_or_else(|| {
                error!(log, "Duties manager failed to read slot clock");
            })
            .map(|slot| {
                let epoch = slot.epoch(E::slots_per_epoch());

                if slot % E::slots_per_epoch() == 0 {
                    let prune_below = epoch - PRUNE_DEPTH;

                    trace!(
                        log,
                        "Pruning duties cache";
                        "pruning_below" => prune_below.as_u64(),
                        "current_epoch" => epoch.as_u64(),
                    );

                    self.store.prune(prune_below);
                }

                epoch
            })?;

<<<<<<< HEAD
        let result = self.clone().update_epoch(current_epoch).await;
        if let Err(e) = result {
            error!(
                log,
                "Failed to get current epoch duties";
                "http_error" => format!("{:?}", e)
            );
        }

        self.clone()
            .update_epoch(current_epoch + 1)
            .await
            .map_err(move |e| {
                error!(
                    log,
                    "Failed to get next epoch duties";
                    "http_error" => format!("{:?}", e)
                );
            })?;

=======
        let beacon_head_epoch = self
            .beacon_node
            .http
            .beacon()
            .get_head()
            .await
            .map(|head| head.slot.epoch(E::slots_per_epoch()))
            .map_err(move |e| {
                error!(
                    log,
                    "Failed to contact beacon node";
                    "error" => format!("{:?}", e)
                )
            })?;

        if beacon_head_epoch + 1 < current_epoch && !self.allow_unsynced_beacon_node {
            error!(
                log,
                "Beacon node is not synced";
                "node_head_epoch" => format!("{}", beacon_head_epoch),
                "current_epoch" => format!("{}", current_epoch),
            );
        } else {
            let result = self.clone().update_epoch(current_epoch).await;
            if let Err(e) = result {
                error!(
                    log,
                    "Failed to get current epoch duties";
                    "http_error" => format!("{:?}", e)
                );
            }

            self.clone()
                .update_epoch(current_epoch + 1)
                .await
                .map_err(move |e| {
                    error!(
                        log,
                        "Failed to get next epoch duties";
                        "http_error" => format!("{:?}", e)
                    );
                })?;
        };
>>>>>>> b94e2090
        Ok(())
    }

    /// Attempt to download the duties of all managed validators for the given `epoch`.
    async fn update_epoch(self, epoch: Epoch) -> Result<(), String> {
        let pubkeys = self.validator_store.voting_pubkeys();
        let all_duties = self
            .beacon_node
            .http
            .validator()
            .get_duties(epoch, pubkeys.as_slice())
            .await
            .map_err(move |e| format!("Failed to get duties for epoch {}: {:?}", epoch, e))?;

        let log = self.context.log.clone();

        let mut new_validator = 0;
        let mut new_epoch = 0;
        let mut identical = 0;
        let mut replaced = 0;
        let mut invalid = 0;

        // For each of the duties, attempt to insert them into our local store and build a
        // list of new or changed selections proofs for any aggregating validators.
        let validator_subscriptions = all_duties
            .into_iter()
            .filter_map(|remote_duties| {
                // Convert the remote duties into our local representation.
                let duties: DutyAndProof = remote_duties
                    .try_into()
                    .map_err(|e| {
                        error!(
                            log,
                            "Unable to convert remote duties";
                            "error" => e
                        )
                    })
                    .ok()?;

                // Attempt to update our local store.
                let outcome = self
                    .store
                    .insert(
                        epoch,
                        duties.clone(),
                        E::slots_per_epoch(),
                        &self.validator_store,
                    )
                    .map_err(|e| {
                        error!(
                            log,
                            "Unable to store duties";
                            "error" => e
                        )
                    })
                    .ok()?;

                match &outcome {
                    InsertOutcome::NewValidator => {
                        debug!(
                            log,
                            "First duty assignment for validator";
                            "proposal_slots" => format!("{:?}", &duties.duty.block_proposal_slots),
                            "attestation_slot" => format!("{:?}", &duties.duty.attestation_slot),
                            "validator" => format!("{:?}", &duties.duty.validator_pubkey)
                        );
                        new_validator += 1;
                    }
                    InsertOutcome::NewEpoch => new_epoch += 1,
                    InsertOutcome::Identical => identical += 1,
                    InsertOutcome::Replaced { .. } => replaced += 1,
                    InsertOutcome::Invalid => invalid += 1,
                };

                if outcome.is_subscription_candidate() {
                    Some(ValidatorSubscription {
                        validator_index: duties.duty.validator_index?,
                        attestation_committee_index: duties.duty.attestation_committee_index?,
                        slot: duties.duty.attestation_slot?,
                        is_aggregator: duties.selection_proof.is_some(),
                    })
                } else {
                    None
                }
            })
            .collect::<Vec<_>>();

        if invalid > 0 {
            error!(
                log,
                "Received invalid duties from beacon node";
                "bad_duty_count" => invalid,
                "info" => "Duties are from wrong epoch."
            )
        }

        trace!(
            log,
            "Performed duties update";
            "identical" => identical,
            "new_epoch" => new_epoch,
            "new_validator" => new_validator,
            "replaced" => replaced,
            "epoch" => format!("{}", epoch)
        );

        if replaced > 0 {
            warn!(
                log,
                "Duties changed during routine update";
<<<<<<< HEAD
                "info" => "Chain re-org likely occurred"
=======
                "info" => "Chain re-org likely occurred."
>>>>>>> b94e2090
            )
        }

        let log = self.context.log.clone();
        let count = validator_subscriptions.len();

        if count == 0 {
            debug!(log, "No new subscriptions required");

            Ok(())
        } else {
            self.beacon_node
                .http
                .validator()
                .subscribe(validator_subscriptions)
                .await
                .map_err(|e| format!("Failed to subscribe validators: {:?}", e))
                .map(move |status| {
                    match status {
                        PublishStatus::Valid => debug!(
                            log,
                            "Successfully subscribed validators";
                            "count" => count
                        ),
                        PublishStatus::Unknown => error!(
                            log,
                            "Unknown response from subscription";
                        ),
                        PublishStatus::Invalid(e) => error!(
                            log,
                            "Failed to subscribe validator";
                            "error" => e
                        ),
                    };
                })
        }
    }
}

/// Returns `true` if the slots in the `duties` are from the given `epoch`
fn duties_match_epoch(duties: &ValidatorDuty, epoch: Epoch, slots_per_epoch: u64) -> bool {
    duties
        .attestation_slot
        .map_or(true, |slot| slot.epoch(slots_per_epoch) == epoch)
        && duties
            .block_proposal_slots
            .iter()
            .all(|slot| slot.epoch(slots_per_epoch) == epoch)
}<|MERGE_RESOLUTION|>--- conflicted
+++ resolved
@@ -475,15 +475,12 @@
     async fn do_update(self) -> Result<(), ()> {
         let log = &self.context.log;
 
-<<<<<<< HEAD
         if !is_synced(&self.beacon_node, &self.slot_clock, None).await
             && !self.allow_unsynced_beacon_node
         {
             return Ok(());
         }
 
-=======
->>>>>>> b94e2090
         let current_epoch = self
             .slot_clock
             .now()
@@ -509,7 +506,6 @@
                 epoch
             })?;
 
-<<<<<<< HEAD
         let result = self.clone().update_epoch(current_epoch).await;
         if let Err(e) = result {
             error!(
@@ -530,51 +526,6 @@
                 );
             })?;
 
-=======
-        let beacon_head_epoch = self
-            .beacon_node
-            .http
-            .beacon()
-            .get_head()
-            .await
-            .map(|head| head.slot.epoch(E::slots_per_epoch()))
-            .map_err(move |e| {
-                error!(
-                    log,
-                    "Failed to contact beacon node";
-                    "error" => format!("{:?}", e)
-                )
-            })?;
-
-        if beacon_head_epoch + 1 < current_epoch && !self.allow_unsynced_beacon_node {
-            error!(
-                log,
-                "Beacon node is not synced";
-                "node_head_epoch" => format!("{}", beacon_head_epoch),
-                "current_epoch" => format!("{}", current_epoch),
-            );
-        } else {
-            let result = self.clone().update_epoch(current_epoch).await;
-            if let Err(e) = result {
-                error!(
-                    log,
-                    "Failed to get current epoch duties";
-                    "http_error" => format!("{:?}", e)
-                );
-            }
-
-            self.clone()
-                .update_epoch(current_epoch + 1)
-                .await
-                .map_err(move |e| {
-                    error!(
-                        log,
-                        "Failed to get next epoch duties";
-                        "http_error" => format!("{:?}", e)
-                    );
-                })?;
-        };
->>>>>>> b94e2090
         Ok(())
     }
 
@@ -685,11 +636,7 @@
             warn!(
                 log,
                 "Duties changed during routine update";
-<<<<<<< HEAD
                 "info" => "Chain re-org likely occurred"
-=======
-                "info" => "Chain re-org likely occurred."
->>>>>>> b94e2090
             )
         }
 
