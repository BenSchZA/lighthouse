[package]
name = "lcli"
description = "Lighthouse CLI (modeled after zcli)"
version = "0.2.0"
authors = ["Paul Hauner <paul@paulhauner.com>"]
edition = "2018"

# See more keys and their definitions at https://doc.rust-lang.org/cargo/reference/manifest.html

[dependencies]
clap = "2.33.0"
hex = "0.3"
log = "0.4.8"
serde = "1.0.102"
serde_yaml = "0.8.11"
simple_logger = "1.3.0"
types = { path = "../eth2/types" }
state_processing = { path = "../eth2/state_processing" }
eth2_ssz = "0.1.2"
regex = "1.3.1"
eth1_test_rig = { path = "../tests/eth1_test_rig" }
futures = {version = "0.3", features = ["compat"]}
environment = { path = "../lighthouse/environment" }
web3 = "0.8.0"
eth2_testnet_config = { path = "../eth2/utils/eth2_testnet_config" }
dirs = "2.0"
genesis = { path = "../beacon_node/genesis" }
deposit_contract = { path = "../eth2/utils/deposit_contract" }
tree_hash = { path = "../eth2/utils/tree_hash" }
<<<<<<< HEAD
tokio = { version = "0.2", features = ["full"] }
=======
clap_utils = { path = "../eth2/utils/clap_utils" }
eth2-libp2p = { path = "../beacon_node/eth2-libp2p" }
>>>>>>> 41208d79
<|MERGE_RESOLUTION|>--- conflicted
+++ resolved
@@ -27,9 +27,6 @@
 genesis = { path = "../beacon_node/genesis" }
 deposit_contract = { path = "../eth2/utils/deposit_contract" }
 tree_hash = { path = "../eth2/utils/tree_hash" }
-<<<<<<< HEAD
 tokio = { version = "0.2", features = ["full"] }
-=======
 clap_utils = { path = "../eth2/utils/clap_utils" }
-eth2-libp2p = { path = "../beacon_node/eth2-libp2p" }
->>>>>>> 41208d79
+eth2-libp2p = { path = "../beacon_node/eth2-libp2p" }