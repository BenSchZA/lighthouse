--- conflicted
+++ resolved
@@ -27,12 +27,8 @@
 web3 = "0.10.0"
 futures = { version = "0.3.5", features = ["compat"] }
 clap_utils = { path = "../eth2/utils/clap_utils" }
-<<<<<<< HEAD
-# reduce feature set
-=======
 eth2_wallet = { path = "../eth2/utils/eth2_wallet" }
 eth2_wallet_manager = { path = "../eth2/utils/eth2_wallet_manager" }
 rand = "0.7.2"
 validator_dir = { path = "../eth2/utils/validator_dir" }
->>>>>>> b94e2090
 tokio = {version = "0.2.20", features = ["full"]}