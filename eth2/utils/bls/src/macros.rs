--- conflicted
+++ resolved
@@ -195,7 +195,6 @@
                 $byte_size
             }
 
-<<<<<<< HEAD
             fn from_ssz_bytes(bytes: &[u8]) -> Result<Self, DecodeError> {
                 let len = bytes.len();
                 let expected = <Self as ssz::Decode>::ssz_fixed_len();
@@ -208,8 +207,6 @@
             }
         }
 
-=======
->>>>>>> c141f1cc
         impl tree_hash::TreeHash for $name {
             fn tree_hash_type() -> tree_hash::TreeHashType {
                 tree_hash::TreeHashType::Vector
@@ -223,12 +220,6 @@
                 unreachable!("Vector should never be packed.")
             }
 
-<<<<<<< HEAD
-            fn tree_hash_root(&self) -> Vec<u8> {
-                let values_per_chunk = tree_hash::BYTES_PER_CHUNK;
-                let minimum_chunk_count = ($byte_size + values_per_chunk - 1) / values_per_chunk;
-                tree_hash::merkle_root(&self.bytes, minimum_chunk_count)
-=======
             fn tree_hash_root(&self) -> tree_hash::Hash256 {
                 let values_per_chunk = tree_hash::BYTES_PER_CHUNK;
                 let minimum_chunk_count = ($byte_size + values_per_chunk - 1) / values_per_chunk;
@@ -236,7 +227,6 @@
                 let mut hasher = tree_hash::MerkleHasher::with_leaves(minimum_chunk_count);
                 hasher.write(&self.bytes).expect("bls should not exceed leaf count");
                 hasher.finish().expect("bls should not exceed leaf count from buffer")
->>>>>>> c141f1cc
             }
         }
 
