--- conflicted
+++ resolved
@@ -111,11 +111,7 @@
         &self,
         mut validator_config: ValidatorConfig,
         beacon_node: usize,
-<<<<<<< HEAD
-        keypair_indices: Vec<usize>,
-=======
         validator_files: ValidatorFiles,
->>>>>>> b94e2090
     ) -> Result<(), String> {
         let index = self.validator_clients.read().len();
         let context = self.context.service_context(format!("validator_{}", index));
@@ -136,11 +132,7 @@
         let validator_client = LocalValidatorClient::production_with_insecure_keypairs(
             context,
             validator_config,
-<<<<<<< HEAD
-            &keypair_indices,
-=======
             validator_files,
->>>>>>> b94e2090
         )
         .await?;
         self_1.validator_clients.write().push(validator_client);
