use crate::case_result::CaseResult;
use crate::cases::*;
use crate::doc_header::DocHeader;
use crate::eth_specs::{MainnetEthSpec, MinimalEthSpec};
use crate::yaml_decode::{extract_yaml_by_key, yaml_split_header_and_cases, YamlDecode};
use crate::EfTest;
use serde_derive::Deserialize;
use std::{fs::File, io::prelude::*, path::PathBuf};
use types::EthSpec;

#[derive(Debug, Deserialize)]
pub struct Doc {
    pub header_yaml: String,
    pub cases_yaml: String,
    pub path: PathBuf,
}

impl Doc {
    fn from_path(path: PathBuf) -> Self {
        let mut file = File::open(path.clone()).unwrap();

        let mut yaml = String::new();
        file.read_to_string(&mut yaml).unwrap();

        let (header_yaml, cases_yaml) = yaml_split_header_and_cases(yaml.clone());

        Self {
            header_yaml,
            cases_yaml,
            path,
        }
    }

    pub fn test_results(&self) -> Vec<CaseResult> {
        let header: DocHeader = serde_yaml::from_str(&self.header_yaml.as_str()).unwrap();

        match (
            header.runner.as_ref(),
            header.handler.as_ref(),
            header.config.as_ref(),
        ) {
<<<<<<< HEAD
            ("ssz", "uint", _) => run_test::<SszGeneric, MainnetEthSpec>(&self),
            ("ssz", "static", "minimal") => run_test::<SszStatic, MinimalEthSpec>(&self),
            ("ssz", "static", "mainnet") => run_test::<SszStatic, MainnetEthSpec>(&self),
=======
            ("ssz", "uint", _) => run_test::<SszGeneric, MainnetEthSpec>(&self.yaml),
            ("ssz", "static", "minimal") => run_test::<SszStatic, MinimalEthSpec>(&self.yaml),
            ("ssz", "static", "mainnet") => run_test::<SszStatic, MainnetEthSpec>(&self.yaml),
            ("bls", "aggregate_pubkeys", "mainnet") => {
                run_test::<BlsAggregatePubkeys, MainnetEthSpec>(&self.yaml)
            }
            ("bls", "aggregate_sigs", "mainnet") => {
                run_test::<BlsAggregateSigs, MainnetEthSpec>(&self.yaml)
            }
            ("bls", "msg_hash_compressed", "mainnet") => {
                run_test::<BlsG2Compressed, MainnetEthSpec>(&self.yaml)
            }
            ("bls", "msg_hash_uncompressed", "mainnet") => {
                // Note this test fails but Not due to a bug
                vec![] // run_test::<BlsG2Uncompressed, MainnetEthSpec>(&self.yaml)
            }
            ("bls", "priv_to_pub", "mainnet") => {
                run_test::<BlsPrivToPub, MainnetEthSpec>(&self.yaml)
            }
            ("bls", "sign_msg", "mainnet") => run_test::<BlsSign, MainnetEthSpec>(&self.yaml),
>>>>>>> 73c24685
            (runner, handler, config) => panic!(
                "No implementation for runner: \"{}\", handler: \"{}\", config: \"{}\"",
                runner, handler, config
            ),
        }
    }

    pub fn assert_tests_pass(path: PathBuf) {
        let doc = Self::from_path(path);
        let results = doc.test_results();

        if results.iter().any(|r| r.result.is_err()) {
            print_failures(&doc, &results);
            panic!("Tests failed (see above)");
        } else {
            println!("Passed {} tests in {:?}", results.len(), doc.path);
        }
    }
}

pub fn run_test<T, E: EthSpec>(doc: &Doc) -> Vec<CaseResult>
where
    Cases<T>: EfTest + YamlDecode,
{
    // Extract only the "test_cases" YAML as a stand-alone string.
    //let test_cases_yaml = extract_yaml_by_key(self., "test_cases");

    // Pass only the "test_cases" YAML string to `yaml_decode`.
    let test_cases: Cases<T> = Cases::yaml_decode(&doc.cases_yaml).unwrap();

    test_cases.test_results::<E>()
}

pub fn print_failures(doc: &Doc, results: &[CaseResult]) {
    let header: DocHeader = serde_yaml::from_str(&doc.header_yaml).unwrap();
    let failures: Vec<&CaseResult> = results.iter().filter(|r| r.result.is_err()).collect();

    println!("--------------------------------------------------");
    println!("Test Failure");
    println!("Title: {}", header.title);
    println!("File: {:?}", doc.path);
    println!("");
    println!(
        "{} tests, {} failures, {} passes.",
        results.len(),
        failures.len(),
        results.len() - failures.len()
    );
    println!("");

    for failure in failures {
        println!("-------");
        println!("case[{}].result:", failure.case_index);
        println!("{:#?}", failure.result);
    }
    println!("");
}<|MERGE_RESOLUTION|>--- conflicted
+++ resolved
@@ -39,32 +39,24 @@
             header.handler.as_ref(),
             header.config.as_ref(),
         ) {
-<<<<<<< HEAD
-            ("ssz", "uint", _) => run_test::<SszGeneric, MainnetEthSpec>(&self),
-            ("ssz", "static", "minimal") => run_test::<SszStatic, MinimalEthSpec>(&self),
-            ("ssz", "static", "mainnet") => run_test::<SszStatic, MainnetEthSpec>(&self),
-=======
-            ("ssz", "uint", _) => run_test::<SszGeneric, MainnetEthSpec>(&self.yaml),
-            ("ssz", "static", "minimal") => run_test::<SszStatic, MinimalEthSpec>(&self.yaml),
-            ("ssz", "static", "mainnet") => run_test::<SszStatic, MainnetEthSpec>(&self.yaml),
+            ("ssz", "uint", _) => run_test::<SszGeneric, MainnetEthSpec>(self),
+            ("ssz", "static", "minimal") => run_test::<SszStatic, MinimalEthSpec>(self),
+            ("ssz", "static", "mainnet") => run_test::<SszStatic, MainnetEthSpec>(self),
             ("bls", "aggregate_pubkeys", "mainnet") => {
-                run_test::<BlsAggregatePubkeys, MainnetEthSpec>(&self.yaml)
+                run_test::<BlsAggregatePubkeys, MainnetEthSpec>(self)
             }
             ("bls", "aggregate_sigs", "mainnet") => {
-                run_test::<BlsAggregateSigs, MainnetEthSpec>(&self.yaml)
+                run_test::<BlsAggregateSigs, MainnetEthSpec>(self)
             }
             ("bls", "msg_hash_compressed", "mainnet") => {
-                run_test::<BlsG2Compressed, MainnetEthSpec>(&self.yaml)
+                run_test::<BlsG2Compressed, MainnetEthSpec>(self)
             }
             ("bls", "msg_hash_uncompressed", "mainnet") => {
                 // Note this test fails but Not due to a bug
                 vec![] // run_test::<BlsG2Uncompressed, MainnetEthSpec>(&self.yaml)
             }
-            ("bls", "priv_to_pub", "mainnet") => {
-                run_test::<BlsPrivToPub, MainnetEthSpec>(&self.yaml)
-            }
-            ("bls", "sign_msg", "mainnet") => run_test::<BlsSign, MainnetEthSpec>(&self.yaml),
->>>>>>> 73c24685
+            ("bls", "priv_to_pub", "mainnet") => run_test::<BlsPrivToPub, MainnetEthSpec>(self),
+            ("bls", "sign_msg", "mainnet") => run_test::<BlsSign, MainnetEthSpec>(self),
             (runner, handler, config) => panic!(
                 "No implementation for runner: \"{}\", handler: \"{}\", config: \"{}\"",
                 runner, handler, config
