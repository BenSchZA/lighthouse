--- conflicted
+++ resolved
@@ -146,23 +146,10 @@
     /// The validator created is using the same types as the node we use in production.
     pub async fn production_with_insecure_keypairs(
         context: RuntimeContext<E>,
-<<<<<<< HEAD
-        mut config: ValidatorConfig,
-        keypair_indices: &[usize],
-    ) -> Result<Self, String> {
-        // Creates a temporary directory that will be deleted once this `TempDir` is dropped.
-        let datadir = TempDir::new("lighthouse-beacon-node")
-            .expect("should create temp directory for client datadir");
-
-        config.key_source = KeySource::InsecureKeypairs(keypair_indices.to_vec());
-
-        Self::new(context, config, datadir).await
-=======
         config: ValidatorConfig,
         files: ValidatorFiles,
     ) -> Result<Self, String> {
         Self::new(context, config, files).await
->>>>>>> b94e2090
     }
 
     /// Creates a validator client that attempts to read keys from the default data dir.
@@ -173,32 +160,18 @@
         context: RuntimeContext<E>,
         config: ValidatorConfig,
     ) -> Result<Self, String> {
-<<<<<<< HEAD
-        // Creates a temporary directory that will be deleted once this `TempDir` is dropped.
-        let datadir = TempDir::new("lighthouse-validator")
-            .expect("should create temp directory for client datadir");
-
-        Self::new(context, config, datadir).await
-=======
         let files = ValidatorFiles::new()?;
 
         Self::new(context, config, files).await
->>>>>>> b94e2090
     }
 
     async fn new(
         context: RuntimeContext<E>,
         mut config: ValidatorConfig,
-<<<<<<< HEAD
-        datadir: TempDir,
-    ) -> Result<Self, String> {
-        config.data_dir = datadir.path().into();
-=======
         files: ValidatorFiles,
     ) -> Result<Self, String> {
         config.data_dir = files.datadir.path().into();
         config.secrets_dir = files.secrets_dir.path().into();
->>>>>>> b94e2090
 
         ProductionValidatorClient::new(context, config)
             .await
@@ -206,11 +179,7 @@
                 client
                     .start_service()
                     .expect("should start validator services");
-<<<<<<< HEAD
-                Self { client, datadir }
-=======
                 Self { client, files }
->>>>>>> b94e2090
             })
     }
 }