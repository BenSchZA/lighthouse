--- conflicted
+++ resolved
@@ -118,7 +118,6 @@
         let secrets_dir = TempDir::new("lighthouse-validator-client-secrets")
             .expect("should create temp directory for VC secrets");
 
-<<<<<<< HEAD
         build_deterministic_validator_dirs(
             datadir.path().into(),
             secrets_dir.path().into(),
@@ -126,10 +125,7 @@
         )
         .expect("should build validator dirs");
 
-        Self::new(context, config, datadir, secrets_dir)
-=======
-        Self::new(context, config, datadir).await
->>>>>>> 5925c26f
+        Self::new(context, config, datadir, secrets_dir).await
     }
 
     /// Creates a validator client that attempts to read keys from the default data dir.
@@ -147,46 +143,29 @@
         let secrets_dir = TempDir::new("lighthouse-validator-client-secrets")
             .expect("should create temp directory for VC secrets");
 
-<<<<<<< HEAD
-        Self::new(context, config, datadir, secrets_dir)
-=======
-        Self::new(context, config, datadir).await
->>>>>>> 5925c26f
+        Self::new(context, config, datadir, secrets_dir).await
     }
 
     async fn new(
         context: RuntimeContext<E>,
         mut config: ValidatorConfig,
         datadir: TempDir,
-<<<<<<< HEAD
         secrets_dir: TempDir,
-    ) -> impl Future<Item = Self, Error = String> {
-=======
     ) -> Result<Self, String> {
->>>>>>> 5925c26f
         config.data_dir = datadir.path().into();
         config.secrets_dir = secrets_dir.path().into();
 
-<<<<<<< HEAD
-        ProductionValidatorClient::new(context, config).map(move |mut client| {
-            client
-                .start_service()
-                .expect("should start validator services");
-            Self {
-                client,
-                datadir,
-                secrets_dir,
-            }
-        })
-=======
         ProductionValidatorClient::new(context, config)
             .await
             .map(move |mut client| {
                 client
                     .start_service()
                     .expect("should start validator services");
-                Self { client, datadir }
+                Self {
+                    client,
+                    datadir,
+                    secrets_dir,
+                }
             })
->>>>>>> 5925c26f
     }
 }