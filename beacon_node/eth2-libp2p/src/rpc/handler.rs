#![allow(clippy::type_complexity)]
#![allow(clippy::cognitive_complexity)]

use super::methods::{ErrorMessage, RPCCodedResponse, RequestId, ResponseTermination};
use super::protocol::{Protocol, RPCError, RPCProtocol, RPCRequest};
use super::RPCEvent;
use crate::rpc::protocol::{InboundFramed, OutboundFramed};
use fnv::FnvHashMap;
use futures::prelude::*;
use libp2p::core::upgrade::{
    InboundUpgrade, NegotiationError, OutboundUpgrade, ProtocolError, UpgradeError,
};
use libp2p::swarm::protocols_handler::{
    KeepAlive, ProtocolsHandler, ProtocolsHandlerEvent, ProtocolsHandlerUpgrErr, SubstreamProtocol,
};
use libp2p::swarm::NegotiatedSubstream;
use slog::{crit, debug, error, trace, warn};
use smallvec::SmallVec;
use std::{
    collections::hash_map::Entry,
    pin::Pin,
    task::{Context, Poll},
    time::{Duration, Instant},
};
use tokio::time::{delay_queue, DelayQueue};
use types::EthSpec;

//TODO: Implement close() on the substream types to improve the poll code.
//TODO: Implement check_timeout() on the substream types

/// The time (in seconds) before a substream that is awaiting a response from the user times out.
pub const RESPONSE_TIMEOUT: u64 = 10;

/// The number of times to retry an outbound upgrade in the case of IO errors.
const IO_ERROR_RETRIES: u8 = 3;

/// Inbound requests are given a sequential `RequestId` to keep track of. All inbound streams are
/// identified by their substream ID which is identical to the RPC Id.
type InboundRequestId = RequestId;
/// Outbound requests are associated with an id that is given by the application that sent the
/// request.
type OutboundRequestId = RequestId;

/// Implementation of `ProtocolsHandler` for the RPC protocol.
pub struct RPCHandler<TSpec>
where
    TSpec: EthSpec,
{
    /// The upgrade for inbound substreams.
    listen_protocol: SubstreamProtocol<RPCProtocol<TSpec>>,

    /// If something bad happened and we should shut down the handler with an error.
    pending_error: Vec<(RequestId, Protocol, RPCError)>,

    /// Queue of events to produce in `poll()`.
    events_out: SmallVec<[RPCEvent<TSpec>; 4]>,

    /// Queue of outbound substreams to open.
    dial_queue: SmallVec<[(RequestId, RPCRequest<TSpec>); 4]>,

    /// Current number of concurrent outbound substreams being opened.
    dial_negotiated: u32,

    /// Current inbound substreams awaiting processing.
<<<<<<< HEAD
    inbound_substreams:
        FnvHashMap<InboundRequestId, (InboundSubstreamState<TSpec>, Option<delay_queue::Key>)>,
=======
    inbound_substreams: FnvHashMap<
        InboundRequestId,
        (
            InboundSubstreamState<TSubstream, TSpec>,
            Option<delay_queue::Key>,
            Protocol,
        ),
    >,
>>>>>>> 353e496b

    /// Inbound substream `DelayQueue` which keeps track of when an inbound substream will timeout.
    inbound_substreams_delay: DelayQueue<InboundRequestId>,

    /// Map of outbound substreams that need to be driven to completion. The `RequestId` is
    /// maintained by the application sending the request.
<<<<<<< HEAD
    outbound_substreams:
        FnvHashMap<OutboundRequestId, (OutboundSubstreamState<TSpec>, delay_queue::Key)>,
=======
    outbound_substreams: FnvHashMap<
        OutboundRequestId,
        (
            OutboundSubstreamState<TSubstream, TSpec>,
            delay_queue::Key,
            Protocol,
        ),
    >,
>>>>>>> 353e496b

    /// Inbound substream `DelayQueue` which keeps track of when an inbound substream will timeout.
    outbound_substreams_delay: DelayQueue<OutboundRequestId>,

    /// Map of outbound items that are queued as the stream processes them.
    queued_outbound_items: FnvHashMap<RequestId, Vec<RPCCodedResponse<TSpec>>>,

    /// Sequential ID for waiting substreams. For inbound substreams, this is also the inbound request ID.
    current_inbound_substream_id: RequestId,

    /// Maximum number of concurrent outbound substreams being opened. Value is never modified.
    max_dial_negotiated: u32,

    /// Value to return from `connection_keep_alive`.
    keep_alive: KeepAlive,

    /// After the given duration has elapsed, an inactive connection will shutdown.
    inactive_timeout: Duration,

    /// Try to negotiate the outbound upgrade a few times if there is an IO error before reporting the request as failed.
    /// This keeps track of the number of attempts.
    outbound_io_error_retries: u8,

    /// Logger for handling RPC streams
    log: slog::Logger,
}

pub enum InboundSubstreamState<TSpec>
where
    TSpec: EthSpec,
{
    /// A response has been sent, pending writing and flush.
    ResponsePendingSend {
        /// The substream used to send the response
        substream: InboundFramed<NegotiatedSubstream, TSpec>,
        /// Whether a stream termination is requested. If true the stream will be closed after
        /// this send. Otherwise it will transition to an idle state until a stream termination is
        /// requested or a timeout is reached.
        closing: bool,
    },
    /// The response stream is idle and awaiting input from the application to send more chunked
    /// responses.
    ResponseIdle(InboundFramed<NegotiatedSubstream, TSpec>),
    /// The substream is attempting to shutdown.
    Closing(InboundFramed<NegotiatedSubstream, TSpec>),
    /// Temporary state during processing
    Poisoned,
}

/// State of an outbound substream. Either waiting for a response, or in the process of sending.
pub enum OutboundSubstreamState<TSpec: EthSpec> {
    /// A request has been sent, and we are awaiting a response. This future is driven in the
    /// handler because GOODBYE requests can be handled and responses dropped instantly.
    RequestPendingResponse {
        /// The framed negotiated substream.
        substream: OutboundFramed<NegotiatedSubstream, TSpec>,
        /// Keeps track of the actual request sent.
        request: RPCRequest<TSpec>,
    },
    /// Closing an outbound substream>
    Closing(OutboundFramed<NegotiatedSubstream, TSpec>),
    /// Temporary state during processing
    Poisoned,
}

impl<TSpec> InboundSubstreamState<TSpec>
where
    TSpec: EthSpec,
{
    /// Moves the substream state to closing and informs the connected peer. The
    /// `queued_outbound_items` must be given as a parameter to add stream termination messages to
    /// the outbound queue.
    pub fn close(&mut self, outbound_queue: &mut Vec<RPCCodedResponse<TSpec>>) {
        // When terminating a stream, report the stream termination to the requesting user via
        // an RPC error
        let error = RPCCodedResponse::ServerError(ErrorMessage {
            error_message: b"Request timed out".to_vec(),
        });

        // The stream termination type is irrelevant, this will terminate the
        // stream
        let stream_termination =
            RPCCodedResponse::StreamTermination(ResponseTermination::BlocksByRange);

        match std::mem::replace(self, InboundSubstreamState::Poisoned) {
            InboundSubstreamState::ResponsePendingSend { substream, closing } => {
                if !closing {
                    outbound_queue.push(error);
                    outbound_queue.push(stream_termination);
                }
                // if the stream is closing after the send, allow it to finish

                *self = InboundSubstreamState::ResponsePendingSend { substream, closing }
            }
            InboundSubstreamState::ResponseIdle(substream) => {
                *self = InboundSubstreamState::ResponsePendingSend {
                    substream: substream.send(error),
                    closing: true,
                };
            }
            InboundSubstreamState::Closing(substream) => {
                // let the stream close
                *self = InboundSubstreamState::Closing(substream);
            }
            InboundSubstreamState::Poisoned => {
                unreachable!("Coding error: Timeout poisoned substream")
            }
        };
    }
}

impl<TSpec> RPCHandler<TSpec>
where
    TSpec: EthSpec,
{
    pub fn new(
        listen_protocol: SubstreamProtocol<RPCProtocol<TSpec>>,
        inactive_timeout: Duration,
        log: &slog::Logger,
    ) -> Self {
        RPCHandler {
            listen_protocol,
            pending_error: Vec::new(),
            events_out: SmallVec::new(),
            dial_queue: SmallVec::new(),
            dial_negotiated: 0,
            queued_outbound_items: FnvHashMap::default(),
            inbound_substreams: FnvHashMap::default(),
            outbound_substreams: FnvHashMap::default(),
            inbound_substreams_delay: DelayQueue::new(),
            outbound_substreams_delay: DelayQueue::new(),
            current_inbound_substream_id: 1,
            max_dial_negotiated: 8,
            keep_alive: KeepAlive::Yes,
            inactive_timeout,
            outbound_io_error_retries: 0,
            log: log.clone(),
        }
    }

    /// Returns the number of pending requests.
    pub fn pending_requests(&self) -> u32 {
        self.dial_negotiated + self.dial_queue.len() as u32
    }

    /// Returns a reference to the listen protocol configuration.
    ///
    /// > **Note**: If you modify the protocol, modifications will only applies to future inbound
    /// >           substreams, not the ones already being negotiated.
    pub fn listen_protocol_ref(&self) -> &SubstreamProtocol<RPCProtocol<TSpec>> {
        &self.listen_protocol
    }

    /// Returns a mutable reference to the listen protocol configuration.
    ///
    /// > **Note**: If you modify the protocol, modifications will only applies to future inbound
    /// >           substreams, not the ones already being negotiated.
    pub fn listen_protocol_mut(&mut self) -> &mut SubstreamProtocol<RPCProtocol<TSpec>> {
        &mut self.listen_protocol
    }

    /// Opens an outbound substream with a request.
    pub fn send_request(&mut self, id: RequestId, req: RPCRequest<TSpec>) {
        self.keep_alive = KeepAlive::Yes;

        self.dial_queue.push((id, req));
    }
}

impl<TSpec> ProtocolsHandler for RPCHandler<TSpec>
where
    TSpec: EthSpec,
{
    type InEvent = RPCEvent<TSpec>;
    type OutEvent = RPCEvent<TSpec>;
    type Error = ProtocolsHandlerUpgrErr<RPCError>;
    type InboundProtocol = RPCProtocol<TSpec>;
    type OutboundProtocol = RPCRequest<TSpec>;
    type OutboundOpenInfo = (RequestId, RPCRequest<TSpec>); // Keep track of the id and the request

    fn listen_protocol(&self) -> SubstreamProtocol<Self::InboundProtocol> {
        self.listen_protocol.clone()
    }

    fn inject_fully_negotiated_inbound(
        &mut self,
        substream: <Self::InboundProtocol as InboundUpgrade<NegotiatedSubstream>>::Output,
    ) {
        // update the keep alive timeout if there are no more remaining outbound streams
        if let KeepAlive::Until(_) = self.keep_alive {
            self.keep_alive = KeepAlive::Until(Instant::now() + self.inactive_timeout);
        }

        let (req, substream) = substream;
        // drop the stream and return a 0 id for goodbye "requests"
        if let r @ RPCRequest::Goodbye(_) = req {
            self.events_out.push(RPCEvent::Request(0, r));
            return;
        }

        // New inbound request. Store the stream and tag the output.
        let delay_key = self.inbound_substreams_delay.insert(
            self.current_inbound_substream_id,
            Duration::from_secs(RESPONSE_TIMEOUT),
        );
        let awaiting_stream = InboundSubstreamState::ResponseIdle(substream);
        self.inbound_substreams.insert(
            self.current_inbound_substream_id,
            (awaiting_stream, Some(delay_key), req.protocol()),
        );

        self.events_out
            .push(RPCEvent::Request(self.current_inbound_substream_id, req));
        self.current_inbound_substream_id += 1;
    }

    fn inject_fully_negotiated_outbound(
        &mut self,
<<<<<<< HEAD
        out: <Self::OutboundProtocol as OutboundUpgrade<NegotiatedSubstream>>::Output,
        rpc_event: Self::OutboundOpenInfo,
=======
        out: <RPCRequest<TSpec> as OutboundUpgrade<TSubstream>>::Output,
        request_info: Self::OutboundOpenInfo,
>>>>>>> 353e496b
    ) {
        self.dial_negotiated -= 1;

        if self.dial_negotiated == 0
            && self.dial_queue.is_empty()
            && self.outbound_substreams.is_empty()
        {
            self.keep_alive = KeepAlive::Until(Instant::now() + self.inactive_timeout);
        } else {
            self.keep_alive = KeepAlive::Yes;
        }

        // add the stream to substreams if we expect a response, otherwise drop the stream.
        let (mut id, request) = request_info;
        if request.expect_response() {
            // outbound requests can be sent from various aspects of lighthouse which don't
            // track request ids. In the future these will be flagged as None, currently they
            // are flagged as 0. These can overlap. In this case, we pick the highest request
            // Id available
            if id == 0 && self.outbound_substreams.get(&id).is_some() {
                // have duplicate outbound request with no id. Pick one that will not collide
                let mut new_id = std::usize::MAX;
                while self.outbound_substreams.get(&new_id).is_some() {
                    // panic all outbound substreams are full
                    new_id -= 1;
                }
                trace!(self.log, "New outbound stream id created"; "id" => new_id);
                id = RequestId::from(new_id);
            }

            // new outbound request. Store the stream and tag the output.
            let delay_key = self
                .outbound_substreams_delay
                .insert(id, Duration::from_secs(RESPONSE_TIMEOUT));
            let protocol = request.protocol();
            let awaiting_stream = OutboundSubstreamState::RequestPendingResponse {
                substream: out,
                request,
            };
            if let Some(_) = self
                .outbound_substreams
                .insert(id, (awaiting_stream, delay_key, protocol))
            {
                crit!(self.log, "Duplicate outbound substream id"; "id" => format!("{:?}", id));
            }
        }
    }

    // NOTE: If the substream has closed due to inactivity, or the substream is in the
    // wrong state a response will fail silently.
    fn inject_event(&mut self, rpc_event: Self::InEvent) {
        match rpc_event {
            RPCEvent::Request(id, req) => self.send_request(id, req),
            RPCEvent::Response(rpc_id, response) => {
                // Variables indicating if the response is an error response or a multi-part
                // response
                let res_is_error = response.is_error();
                let res_is_multiple = response.multiple_responses();

                // check if the stream matching the response still exists
                match self.inbound_substreams.get_mut(&rpc_id) {
                    Some((substream_state, _, protocol)) => {
                        match std::mem::replace(substream_state, InboundSubstreamState::Poisoned) {
                            InboundSubstreamState::ResponseIdle(substream) => {
                                // close the stream if there is no response
                                match response {
                                    RPCCodedResponse::StreamTermination(_) => {
                                        //trace!(self.log, "Stream termination sent. Ending the stream");
                                        *substream_state =
                                            InboundSubstreamState::Closing(substream);
                                    }
                                    _ => {
                                        if let Some(error_code) = response.error_code() {
                                            self.pending_error.push((
                                                rpc_id,
                                                *protocol,
                                                RPCError::ErrorResponse(error_code),
                                            ));
                                        }
                                        // send the response
                                        // if it's a single rpc request or an error, close the stream after
                                        *substream_state =
                                            InboundSubstreamState::ResponsePendingSend {
                                                substream: substream.send(response),
                                                closing: !res_is_multiple | res_is_error, // close if an error or we are not expecting more responses
                                            };
                                    }
                                }
                            }
                            InboundSubstreamState::ResponsePendingSend { substream, closing }
                                if res_is_multiple =>
                            {
                                // the stream is in use, add the request to a pending queue
                                self.queued_outbound_items
                                    .entry(rpc_id)
                                    .or_insert_with(Vec::new)
                                    .push(response);

                                // return the state
                                *substream_state = InboundSubstreamState::ResponsePendingSend {
                                    substream,
                                    closing,
                                };
                            }
                            InboundSubstreamState::Closing(substream) => {
                                *substream_state = InboundSubstreamState::Closing(substream);
                                debug!(self.log, "Response not sent. Stream is closing"; "response" => format!("{}",response));
                            }
                            InboundSubstreamState::ResponsePendingSend { substream, .. } => {
                                *substream_state = InboundSubstreamState::ResponsePendingSend {
                                    substream,
                                    closing: true,
                                };
                                error!(self.log, "Attempted sending multiple responses to a single response request");
                            }
                            InboundSubstreamState::Poisoned => {
                                crit!(self.log, "Poisoned inbound substream");
                                unreachable!("Coding error: Poisoned substream");
                            }
                        }
                    }
                    None => {
                        warn!(self.log, "Stream has expired. Response not sent"; "response" => format!("{}", response));
                    }
                };
            }
            // We do not send errors as responses
            RPCEvent::Error(..) => {}
        }
    }

    fn inject_dial_upgrade_error(
        &mut self,
        request_info: Self::OutboundOpenInfo,
        error: ProtocolsHandlerUpgrErr<
            <Self::OutboundProtocol as OutboundUpgrade<NegotiatedSubstream>>::Error,
        >,
    ) {
        let (id, req) = request_info;
        if let ProtocolsHandlerUpgrErr::Upgrade(UpgradeError::Apply(RPCError::IoError(_))) = error {
            self.outbound_io_error_retries += 1;
            if self.outbound_io_error_retries < IO_ERROR_RETRIES {
                self.send_request(id, req);
                return;
            }
        }

        self.outbound_io_error_retries = 0;
        // map the error
        let rpc_error = match error {
            ProtocolsHandlerUpgrErr::Timer => RPCError::InternalError("Timer failed"),
            ProtocolsHandlerUpgrErr::Timeout => RPCError::NegotiationTimeout,
            ProtocolsHandlerUpgrErr::Upgrade(UpgradeError::Apply(e)) => e,
            ProtocolsHandlerUpgrErr::Upgrade(UpgradeError::Select(NegotiationError::Failed)) => {
                RPCError::UnsupportedProtocol
            }
            ProtocolsHandlerUpgrErr::Upgrade(UpgradeError::Select(
                NegotiationError::ProtocolError(e),
            )) => match e {
                ProtocolError::IoError(io_err) => RPCError::IoError(io_err),
                ProtocolError::InvalidProtocol => {
                    RPCError::InternalError("Protocol was deemed invalid")
                }
                ProtocolError::InvalidMessage | ProtocolError::TooManyProtocols => {
                    // Peer is sending invalid data during the negotiation phase, not
                    // participating in the protocol
                    RPCError::InvalidData
                }
            },
        };
        self.pending_error.push((id, req.protocol(), rpc_error));
    }

    fn connection_keep_alive(&self) -> KeepAlive {
        self.keep_alive
    }

    fn poll(
        &mut self,
        cx: &mut Context<'_>,
    ) -> Poll<
        ProtocolsHandlerEvent<
            Self::OutboundProtocol,
            Self::OutboundOpenInfo,
            Self::OutEvent,
            Self::Error,
        >,
    > {
<<<<<<< HEAD
        if let Some((request_id, err)) = self.pending_error.pop() {
            // Returning an error here will result in dropping the peer.
            match err {
                ProtocolsHandlerUpgrErr::Upgrade(UpgradeError::Apply(
                    RPCError::InvalidProtocol(protocol_string),
                )) => {
                    // Peer does not support the protocol.
                    // TODO: We currently will not drop the peer, for maximal compatibility with
                    // other clients testing their software. In the future, we will need to decide
                    // which protocols are a bare minimum to support before kicking the peer.
                    error!(self.log, "Peer doesn't support the RPC protocol"; "protocol" => protocol_string);
                    return Poll::Ready(Ok(ProtocolsHandlerEvent::Custom(RPCEvent::Error(
                        request_id,
                        RPCError::InvalidProtocol(protocol_string),
                    ))));
                }
                ProtocolsHandlerUpgrErr::Timeout | ProtocolsHandlerUpgrErr::Timer => {
                    // negotiation timeout, mark the request as failed
                    debug!(self.log, "Active substreams before timeout"; "len" => self.outbound_substreams.len());
                    return Poll::Ready(Ok(ProtocolsHandlerEvent::Custom(RPCEvent::Error(
                        request_id,
                        RPCError::Custom("Protocol negotiation timeout".into()),
                    ))));
                }
                ProtocolsHandlerUpgrErr::Upgrade(UpgradeError::Apply(err)) => {
                    // IO/Decode/Custom Error, report to the application
                    debug!(self.log, "Upgrade Error"; "error" => format!("{}",err));
                    return Poll::Ready(Ok(ProtocolsHandlerEvent::Custom(RPCEvent::Error(
                        request_id, err,
                    ))));
                }
                ProtocolsHandlerUpgrErr::Upgrade(UpgradeError::Select(err)) => {
                    // Error during negotiation
                    debug!(self.log, "Upgrade Error"; "error" => format!("{}",err));
                    return Poll::Ready(Ok(ProtocolsHandlerEvent::Custom(RPCEvent::Error(
                        request_id,
                        RPCError::Custom(format!("{}", err)),
                    ))));
                }
            }
=======
        if !self.pending_error.is_empty() {
            let (id, protocol, err) = self.pending_error.remove(0);
            return Ok(Async::Ready(ProtocolsHandlerEvent::Custom(
                RPCEvent::Error(id, protocol, err),
            )));
>>>>>>> 353e496b
        }

        // return any events that need to be reported
        if !self.events_out.is_empty() {
            return Poll::Ready(Ok(ProtocolsHandlerEvent::Custom(self.events_out.remove(0))));
        } else {
            self.events_out.shrink_to_fit();
        }

        // purge expired inbound substreams and send an error
        // TODO: check if this pattern is equivalent to
        // while let Async::Ready() = stream.poll().map_err(..)
        while let Poll::Ready(Some(d)) = self.inbound_substreams_delay.poll() {
            let stream_id = d.map_err(|e| {
                warn!(self.log, "Inbound substream poll failed"; "error" => format!("{:?}", e));
                ProtocolsHandlerUpgrErr::Timer
            })?;
            let rpc_id = stream_id.get_ref();

            // handle a stream timeout for various states
            if let Some((substream_state, delay_key, _)) = self.inbound_substreams.get_mut(rpc_id) {
                // the delay has been removed
                *delay_key = None;

                let outbound_queue = self
                    .queued_outbound_items
                    .entry(*rpc_id)
                    .or_insert_with(Vec::new);
                substream_state.close(outbound_queue);
            }
        }

        // purge expired outbound substreams
        if let Poll::Ready(Some(d)) = self.outbound_substreams_delay.poll() {
            let stream_id = d.map_err(|e| {
                warn!(self.log, "Outbound substream poll failed"; "error" => format!("{:?}", e));
                ProtocolsHandlerUpgrErr::Timer
<<<<<<< HEAD
            })?;

            self.outbound_substreams.remove(stream_id.get_ref());
            // notify the user
            return Poll::Ready(Ok(ProtocolsHandlerEvent::Custom(RPCEvent::Error(
                *stream_id.get_ref(),
                RPCError::Custom("Stream timed out".into()),
            ))));
=======
            })?
        {
            if let Some((_id, _stream, protocol)) =
                self.outbound_substreams.remove(stream_id.get_ref())
            {
                // notify the user
                return Ok(Async::Ready(ProtocolsHandlerEvent::Custom(
                    RPCEvent::Error(*stream_id.get_ref(), protocol, RPCError::StreamTimeout),
                )));
            } else {
                crit!(self.log, "timed out substream not in the books"; "stream_id" => stream_id.get_ref());
            }
>>>>>>> 353e496b
        }

        // drive inbound streams that need to be processed
        for request_id in self.inbound_substreams.keys().copied().collect::<Vec<_>>() {
            // Drain all queued items until all messages have been processed for this stream
            // TODO Improve this code logic
            let mut new_items_to_send = true;
            while new_items_to_send {
                new_items_to_send = false;
                match self.inbound_substreams.entry(request_id) {
                    Entry::Occupied(mut entry) => {
                        match std::mem::replace(
                            &mut entry.get_mut().0,
                            InboundSubstreamState::Poisoned,
                        ) {
                            InboundSubstreamState::ResponsePendingSend {
                                mut substream,
                                closing,
                            } => {
                                match substream.poll() {
                                    Poll::Ready(Ok(raw_substream)) => {
                                        // completed the send

                                        // close the stream if required
                                        if closing {
                                            entry.get_mut().0 =
                                                InboundSubstreamState::Closing(raw_substream)
                                        } else {
                                            // check for queued chunks and update the stream
                                            entry.get_mut().0 = apply_queued_responses(
                                                raw_substream,
                                                &mut self
                                                    .queued_outbound_items
                                                    .get_mut(&request_id),
                                                &mut new_items_to_send,
                                            );
                                        }
                                    }
                                    Poll::Pending => {
                                        entry.get_mut().0 =
                                            InboundSubstreamState::ResponsePendingSend {
                                                substream,
                                                closing,
                                            };
                                    }
                                    Err(e) => {
                                        if let Some(delay_key) = &entry.get().1 {
                                            self.inbound_substreams_delay.remove(delay_key);
                                        }
                                        let protocol = entry.get().2;
                                        entry.remove_entry();
<<<<<<< HEAD
                                        return Poll::Ready(Ok(ProtocolsHandlerEvent::Custom(
                                            RPCEvent::Error(0, e),
=======
                                        return Ok(Async::Ready(ProtocolsHandlerEvent::Custom(
                                            RPCEvent::Error(0, protocol, e),
>>>>>>> 353e496b
                                        )));
                                    }
                                };
                            }
                            InboundSubstreamState::ResponseIdle(substream) => {
                                entry.get_mut().0 = apply_queued_responses(
                                    substream,
                                    &mut self.queued_outbound_items.get_mut(&request_id),
                                    &mut new_items_to_send,
                                );
                            }
                            InboundSubstreamState::Closing(mut substream) => {
                                // TODO: check if this is supposed to be a stream
                                match substream.close() {
                                    Poll::Ready(_) => {
                                        //trace!(self.log, "Inbound stream dropped");
                                        if let Some(delay_key) = &entry.get().1 {
                                            self.inbound_substreams_delay.remove(delay_key);
                                        }
                                        self.queued_outbound_items.remove(&request_id);
                                        entry.remove();

                                        if self.outbound_substreams.is_empty()
                                            && self.inbound_substreams.is_empty()
                                        {
                                            self.keep_alive = KeepAlive::Until(
                                                Instant::now() + self.inactive_timeout,
                                            );
                                        }
                                    } // drop the stream
                                    Poll::Pending => {
                                        entry.get_mut().0 =
                                            InboundSubstreamState::Closing(substream);
                                    }
                                }
                            }
                            InboundSubstreamState::Poisoned => {
                                crit!(self.log, "Poisoned outbound substream");
                                unreachable!("Coding Error: Inbound Substream is poisoned");
                            }
                        };
                    }
                    Entry::Vacant(_) => unreachable!(),
                }
            }
        }

        // drive outbound streams that need to be processed
        for request_id in self.outbound_substreams.keys().copied().collect::<Vec<_>>() {
            match self.outbound_substreams.entry(request_id) {
                Entry::Occupied(mut entry) => {
                    match std::mem::replace(
                        &mut entry.get_mut().0,
                        OutboundSubstreamState::Poisoned,
                    ) {
                        OutboundSubstreamState::RequestPendingResponse {
                            mut substream,
                            request,
                        } => match substream.poll() {
                            Poll::Ready(Some(Ok(response))) => {
                                if request.multiple_responses() && !response.is_error() {
                                    entry.get_mut().0 =
                                        OutboundSubstreamState::RequestPendingResponse {
                                            substream,
                                            request,
                                        };
                                    let delay_key = &entry.get().1;
                                    self.outbound_substreams_delay
                                        .reset(delay_key, Duration::from_secs(RESPONSE_TIMEOUT));
                                } else {
                                    // either this is a single response request or we received an
                                    // error
                                    //trace!(self.log, "Closing single stream request");
                                    // only expect a single response, close the stream
                                    entry.get_mut().0 = OutboundSubstreamState::Closing(substream);
                                }

                                return Poll::Ready(Ok(ProtocolsHandlerEvent::Custom(
                                    RPCEvent::Response(request_id, response),
                                )));
                            }
                            Poll::Ready(None) => {
                                // stream closed
                                // if we expected multiple streams send a stream termination,
                                // else report the stream terminating only.
                                //trace!(self.log, "RPC Response - stream closed by remote");
                                // drop the stream
                                let delay_key = &entry.get().1;
                                self.outbound_substreams_delay.remove(delay_key);
                                entry.remove_entry();
                                // notify the application error
                                if request.multiple_responses() {
                                    // return an end of stream result
                                    return Poll::Ready(Ok(ProtocolsHandlerEvent::Custom(
                                        RPCEvent::Response(
                                            request_id,
                                            RPCCodedResponse::StreamTermination(
                                                request.stream_termination(),
                                            ),
                                        ),
                                    )));
                                } // else we return an error, stream should not have closed early.
                                return Poll::Ready(Ok(ProtocolsHandlerEvent::Custom(
                                    RPCEvent::Error(
                                        request_id,
                                        request.protocol(),
                                        RPCError::IncompleteStream,
                                    ),
                                )));
                            }
                            Poll::Pending => {
                                entry.get_mut().0 = OutboundSubstreamState::RequestPendingResponse {
                                    substream,
                                    request,
                                }
                            }
                            Poll::Ready(Some(Err(e))) => {
                                // drop the stream
                                let delay_key = &entry.get().1;
                                self.outbound_substreams_delay.remove(delay_key);
                                let protocol = entry.get().2;
                                entry.remove_entry();
<<<<<<< HEAD
                                return Poll::Ready(Ok(ProtocolsHandlerEvent::Custom(
                                    RPCEvent::Error(request_id, e),
=======
                                return Ok(Async::Ready(ProtocolsHandlerEvent::Custom(
                                    RPCEvent::Error(request_id, protocol, e),
>>>>>>> 353e496b
                                )));
                            }
                        },
                        OutboundSubstreamState::Closing(mut substream) => match substream.close() {
                            // TODO: check if this is supposed to be a stream
                            Poll::Ready(_) => {
                                //trace!(self.log, "Outbound stream dropped");
                                // drop the stream
                                let delay_key = &entry.get().1;
                                self.outbound_substreams_delay.remove(delay_key);
                                entry.remove_entry();

                                if self.outbound_substreams.is_empty()
                                    && self.inbound_substreams.is_empty()
                                {
                                    self.keep_alive =
                                        KeepAlive::Until(Instant::now() + self.inactive_timeout);
                                }
                            }
                            Poll::Pending => {
                                entry.get_mut().0 = OutboundSubstreamState::Closing(substream);
                            }
                        },
                        OutboundSubstreamState::Poisoned => {
                            crit!(self.log, "Poisoned outbound substream");
                            unreachable!("Coding Error: Outbound substream is poisoned")
                        }
                    }
                }
                Entry::Vacant(_) => unreachable!(),
            }
        }

        // establish outbound substreams
        if !self.dial_queue.is_empty() && self.dial_negotiated < self.max_dial_negotiated {
            self.dial_negotiated += 1;
            let (id, req) = self.dial_queue.remove(0);
            self.dial_queue.shrink_to_fit();
<<<<<<< HEAD
            if let RPCEvent::Request(id, req) = rpc_event {
                return Poll::Ready(Ok(ProtocolsHandlerEvent::OutboundSubstreamRequest {
                    protocol: SubstreamProtocol::new(req.clone()),
                    info: RPCEvent::Request(id, req),
                }));
            }
=======
            return Ok(Async::Ready(
                ProtocolsHandlerEvent::OutboundSubstreamRequest {
                    protocol: SubstreamProtocol::new(req.clone()),
                    info: (id, req),
                },
            ));
>>>>>>> 353e496b
        }
        Poll::Pending
    }
}

// Check for new items to send to the peer and update the underlying stream
<<<<<<< HEAD
fn apply_queued_responses<TSpec: EthSpec>(
    raw_substream: InboundFramed<NegotiatedSubstream, TSpec>,
    queued_outbound_items: &mut Option<&mut Vec<RPCErrorResponse<TSpec>>>,
=======
fn apply_queued_responses<TSubstream: AsyncRead + AsyncWrite, TSpec: EthSpec>(
    raw_substream: InboundFramed<TSubstream, TSpec>,
    queued_outbound_items: &mut Option<&mut Vec<RPCCodedResponse<TSpec>>>,
>>>>>>> 353e496b
    new_items_to_send: &mut bool,
) -> InboundSubstreamState<TSpec> {
    match queued_outbound_items {
        Some(ref mut queue) if !queue.is_empty() => {
            *new_items_to_send = true;
            // we have queued items
            match queue.remove(0) {
                RPCCodedResponse::StreamTermination(_) => {
                    // close the stream if this is a stream termination
                    InboundSubstreamState::Closing(raw_substream)
                }
                chunk => InboundSubstreamState::ResponsePendingSend {
                    substream: raw_substream.send(chunk),
                    closing: false,
                },
            }
        }
        _ => {
            // no items queued set to idle
            InboundSubstreamState::ResponseIdle(raw_substream)
        }
    }
}<|MERGE_RESOLUTION|>--- conflicted
+++ resolved
@@ -62,10 +62,6 @@
     dial_negotiated: u32,
 
     /// Current inbound substreams awaiting processing.
-<<<<<<< HEAD
-    inbound_substreams:
-        FnvHashMap<InboundRequestId, (InboundSubstreamState<TSpec>, Option<delay_queue::Key>)>,
-=======
     inbound_substreams: FnvHashMap<
         InboundRequestId,
         (
@@ -74,17 +70,12 @@
             Protocol,
         ),
     >,
->>>>>>> 353e496b
 
     /// Inbound substream `DelayQueue` which keeps track of when an inbound substream will timeout.
     inbound_substreams_delay: DelayQueue<InboundRequestId>,
 
     /// Map of outbound substreams that need to be driven to completion. The `RequestId` is
     /// maintained by the application sending the request.
-<<<<<<< HEAD
-    outbound_substreams:
-        FnvHashMap<OutboundRequestId, (OutboundSubstreamState<TSpec>, delay_queue::Key)>,
-=======
     outbound_substreams: FnvHashMap<
         OutboundRequestId,
         (
@@ -93,7 +84,6 @@
             Protocol,
         ),
     >,
->>>>>>> 353e496b
 
     /// Inbound substream `DelayQueue` which keeps track of when an inbound substream will timeout.
     outbound_substreams_delay: DelayQueue<OutboundRequestId>,
@@ -312,13 +302,8 @@
 
     fn inject_fully_negotiated_outbound(
         &mut self,
-<<<<<<< HEAD
         out: <Self::OutboundProtocol as OutboundUpgrade<NegotiatedSubstream>>::Output,
-        rpc_event: Self::OutboundOpenInfo,
-=======
-        out: <RPCRequest<TSpec> as OutboundUpgrade<TSubstream>>::Output,
         request_info: Self::OutboundOpenInfo,
->>>>>>> 353e496b
     ) {
         self.dial_negotiated -= 1;
 
@@ -507,54 +492,11 @@
             Self::Error,
         >,
     > {
-<<<<<<< HEAD
-        if let Some((request_id, err)) = self.pending_error.pop() {
-            // Returning an error here will result in dropping the peer.
-            match err {
-                ProtocolsHandlerUpgrErr::Upgrade(UpgradeError::Apply(
-                    RPCError::InvalidProtocol(protocol_string),
-                )) => {
-                    // Peer does not support the protocol.
-                    // TODO: We currently will not drop the peer, for maximal compatibility with
-                    // other clients testing their software. In the future, we will need to decide
-                    // which protocols are a bare minimum to support before kicking the peer.
-                    error!(self.log, "Peer doesn't support the RPC protocol"; "protocol" => protocol_string);
-                    return Poll::Ready(Ok(ProtocolsHandlerEvent::Custom(RPCEvent::Error(
-                        request_id,
-                        RPCError::InvalidProtocol(protocol_string),
-                    ))));
-                }
-                ProtocolsHandlerUpgrErr::Timeout | ProtocolsHandlerUpgrErr::Timer => {
-                    // negotiation timeout, mark the request as failed
-                    debug!(self.log, "Active substreams before timeout"; "len" => self.outbound_substreams.len());
-                    return Poll::Ready(Ok(ProtocolsHandlerEvent::Custom(RPCEvent::Error(
-                        request_id,
-                        RPCError::Custom("Protocol negotiation timeout".into()),
-                    ))));
-                }
-                ProtocolsHandlerUpgrErr::Upgrade(UpgradeError::Apply(err)) => {
-                    // IO/Decode/Custom Error, report to the application
-                    debug!(self.log, "Upgrade Error"; "error" => format!("{}",err));
-                    return Poll::Ready(Ok(ProtocolsHandlerEvent::Custom(RPCEvent::Error(
-                        request_id, err,
-                    ))));
-                }
-                ProtocolsHandlerUpgrErr::Upgrade(UpgradeError::Select(err)) => {
-                    // Error during negotiation
-                    debug!(self.log, "Upgrade Error"; "error" => format!("{}",err));
-                    return Poll::Ready(Ok(ProtocolsHandlerEvent::Custom(RPCEvent::Error(
-                        request_id,
-                        RPCError::Custom(format!("{}", err)),
-                    ))));
-                }
-            }
-=======
         if !self.pending_error.is_empty() {
             let (id, protocol, err) = self.pending_error.remove(0);
             return Ok(Async::Ready(ProtocolsHandlerEvent::Custom(
                 RPCEvent::Error(id, protocol, err),
             )));
->>>>>>> 353e496b
         }
 
         // return any events that need to be reported
@@ -592,16 +534,6 @@
             let stream_id = d.map_err(|e| {
                 warn!(self.log, "Outbound substream poll failed"; "error" => format!("{:?}", e));
                 ProtocolsHandlerUpgrErr::Timer
-<<<<<<< HEAD
-            })?;
-
-            self.outbound_substreams.remove(stream_id.get_ref());
-            // notify the user
-            return Poll::Ready(Ok(ProtocolsHandlerEvent::Custom(RPCEvent::Error(
-                *stream_id.get_ref(),
-                RPCError::Custom("Stream timed out".into()),
-            ))));
-=======
             })?
         {
             if let Some((_id, _stream, protocol)) =
@@ -614,7 +546,6 @@
             } else {
                 crit!(self.log, "timed out substream not in the books"; "stream_id" => stream_id.get_ref());
             }
->>>>>>> 353e496b
         }
 
         // drive inbound streams that need to be processed
@@ -666,13 +597,8 @@
                                         }
                                         let protocol = entry.get().2;
                                         entry.remove_entry();
-<<<<<<< HEAD
-                                        return Poll::Ready(Ok(ProtocolsHandlerEvent::Custom(
-                                            RPCEvent::Error(0, e),
-=======
-                                        return Ok(Async::Ready(ProtocolsHandlerEvent::Custom(
+                                        return Ok(Poll::Ready(ProtocolsHandlerEvent::Custom(
                                             RPCEvent::Error(0, protocol, e),
->>>>>>> 353e496b
                                         )));
                                     }
                                 };
@@ -795,13 +721,8 @@
                                 self.outbound_substreams_delay.remove(delay_key);
                                 let protocol = entry.get().2;
                                 entry.remove_entry();
-<<<<<<< HEAD
                                 return Poll::Ready(Ok(ProtocolsHandlerEvent::Custom(
-                                    RPCEvent::Error(request_id, e),
-=======
-                                return Ok(Async::Ready(ProtocolsHandlerEvent::Custom(
                                     RPCEvent::Error(request_id, protocol, e),
->>>>>>> 353e496b
                                 )));
                             }
                         },
@@ -840,36 +761,21 @@
             self.dial_negotiated += 1;
             let (id, req) = self.dial_queue.remove(0);
             self.dial_queue.shrink_to_fit();
-<<<<<<< HEAD
-            if let RPCEvent::Request(id, req) = rpc_event {
-                return Poll::Ready(Ok(ProtocolsHandlerEvent::OutboundSubstreamRequest {
-                    protocol: SubstreamProtocol::new(req.clone()),
-                    info: RPCEvent::Request(id, req),
-                }));
-            }
-=======
-            return Ok(Async::Ready(
+            return Poll::Ready(Ok(
                 ProtocolsHandlerEvent::OutboundSubstreamRequest {
                     protocol: SubstreamProtocol::new(req.clone()),
                     info: (id, req),
                 },
             ));
->>>>>>> 353e496b
         }
         Poll::Pending
     }
 }
 
 // Check for new items to send to the peer and update the underlying stream
-<<<<<<< HEAD
 fn apply_queued_responses<TSpec: EthSpec>(
     raw_substream: InboundFramed<NegotiatedSubstream, TSpec>,
-    queued_outbound_items: &mut Option<&mut Vec<RPCErrorResponse<TSpec>>>,
-=======
-fn apply_queued_responses<TSubstream: AsyncRead + AsyncWrite, TSpec: EthSpec>(
-    raw_substream: InboundFramed<TSubstream, TSpec>,
     queued_outbound_items: &mut Option<&mut Vec<RPCCodedResponse<TSpec>>>,
->>>>>>> 353e496b
     new_items_to_send: &mut bool,
 ) -> InboundSubstreamState<TSpec> {
     match queued_outbound_items {
