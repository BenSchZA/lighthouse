--- conflicted
+++ resolved
@@ -21,7 +21,7 @@
 
 pub struct BaseInboundCodec<TCodec, TSpec>
 where
-    TCodec: Encoder<RPCErrorResponse<TSpec>> + Decoder,
+    TCodec: Encoder<RPCCodedResponse<TSpec>> + Decoder,
     TSpec: EthSpec,
 {
     /// Inner codec for handling various encodings
@@ -31,7 +31,7 @@
 
 impl<TCodec, TSpec> BaseInboundCodec<TCodec, TSpec>
 where
-    TCodec: Encoder<RPCErrorResponse<TSpec>> + Decoder,
+    TCodec: Encoder<RPCCodedResponse<TSpec>> + Decoder,
     TSpec: EthSpec,
 {
     pub fn new(codec: TCodec) -> Self {
@@ -75,23 +75,16 @@
 /* Base Inbound Codec */
 
 // This Encodes RPC Responses sent to external peers
-impl<TCodec, TSpec> Encoder<RPCErrorResponse<TSpec>> for BaseInboundCodec<TCodec, TSpec>
+impl<TCodec, TSpec> Encoder<RPCCodedResponse<TSpec>> for BaseInboundCodec<TCodec, TSpec>
 where
     TSpec: EthSpec,
-<<<<<<< HEAD
-    TCodec: Decoder + Encoder<RPCErrorResponse<TSpec>>,
+    TCodec: Decoder + Encoder<RPCCodedResponse<TSpec>>,
 {
-    type Error = <TCodec as Encoder<RPCErrorResponse<TSpec>>>::Error;
-=======
-    TCodec: Decoder + Encoder<Item = RPCCodedResponse<TSpec>>,
-{
-    type Item = RPCCodedResponse<TSpec>;
-    type Error = <TCodec as Encoder>::Error;
->>>>>>> 353e496b
+    type Error = <TCodec as Encoder<RPCCodedResponse<TSpec>>>::Error;
 
     fn encode(
         &mut self,
-        item: RPCErrorResponse<TSpec>,
+        item: RPCCodedResponse<TSpec>,
         dst: &mut BytesMut,
     ) -> Result<(), Self::Error> {
         dst.clear();
@@ -105,12 +98,10 @@
 }
 
 // This Decodes RPC Requests from external peers
-// TODO: check if the Item parameter is correct
 impl<TCodec, TSpec> Decoder for BaseInboundCodec<TCodec, TSpec>
 where
     TSpec: EthSpec,
-    // TODO: check if the Item parameter is correct
-    TCodec: Encoder<RPCErrorResponse<TSpec>> + Decoder<Item = RPCRequest<TSpec>>,
+    TCodec: Encoder<RPCCodedResponse<TSpec>> + Decoder<Item = RPCRequest<TSpec>>,
 {
     type Item = RPCRequest<TSpec>;
     type Error = <TCodec as Decoder>::Error;
