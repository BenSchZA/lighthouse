use crate::metrics;
use crate::{
    block_cache::{BlockCache, Error as BlockCacheError, Eth1Block},
    deposit_cache::Error as DepositCacheError,
    http::{get_block, get_block_number, get_deposit_logs_in_range},
    inner::{DepositUpdater, Inner},
    DepositLog,
};
use futures::{
    future::{FutureExt, TryFutureExt},
    stream,
    stream::TryStreamExt,
};
use parking_lot::{RwLock, RwLockReadGuard};
use serde::{Deserialize, Serialize};
use slog::{debug, error, info, trace, Logger};
use std::ops::{Range, RangeInclusive};
use std::sync::Arc;
use std::time::{Duration, SystemTime, UNIX_EPOCH};
use tokio::sync::oneshot::error::TryRecvError;
use tokio::time::delay_for;

const STANDARD_TIMEOUT_MILLIS: u64 = 15_000;

/// Timeout when doing a eth_blockNumber call.
const BLOCK_NUMBER_TIMEOUT_MILLIS: u64 = STANDARD_TIMEOUT_MILLIS;
/// Timeout when doing an eth_getBlockByNumber call.
const GET_BLOCK_TIMEOUT_MILLIS: u64 = STANDARD_TIMEOUT_MILLIS;
/// Timeout when doing an eth_getLogs to read the deposit contract logs.
const GET_DEPOSIT_LOG_TIMEOUT_MILLIS: u64 = STANDARD_TIMEOUT_MILLIS;

#[derive(Debug, PartialEq)]
pub enum Error {
    /// The remote node is less synced that we expect, it is not useful until has done more
    /// syncing.
    RemoteNotSynced {
        next_required_block: u64,
        remote_highest_block: u64,
        follow_distance: u64,
    },
    /// Failed to download a block from the eth1 node.
    BlockDownloadFailed(String),
    /// Failed to get the current block number from the eth1 node.
    GetBlockNumberFailed(String),
    /// Failed to read the deposit contract root from the eth1 node.
    GetDepositRootFailed(String),
    /// Failed to read the deposit contract deposit count from the eth1 node.
    GetDepositCountFailed(String),
    /// Failed to read the deposit contract root from the eth1 node.
    GetDepositLogsFailed(String),
    /// There was an inconsistency when adding a block to the cache.
    FailedToInsertEth1Block(BlockCacheError),
    /// There was an inconsistency when adding a deposit to the cache.
    FailedToInsertDeposit(DepositCacheError),
    /// A log downloaded from the eth1 contract was not well formed.
    FailedToParseDepositLog {
        block_range: Range<u64>,
        error: String,
    },
    /// There was an unexpected internal error.
    Internal(String),
}

/// The success message for an Eth1Data cache update.
#[derive(Debug, PartialEq, Clone)]
pub struct BlockCacheUpdateOutcome {
    pub blocks_imported: usize,
    pub head_block_number: Option<u64>,
}

/// The success message for an Eth1 deposit cache update.
#[derive(Debug, PartialEq, Clone)]
pub struct DepositCacheUpdateOutcome {
    pub logs_imported: usize,
}

#[derive(Debug, Clone, Serialize, Deserialize)]
pub struct Config {
    /// An Eth1 node (e.g., Geth) running a HTTP JSON-RPC endpoint.
    pub endpoint: String,
    /// The address the `BlockCache` and `DepositCache` should assume is the canonical deposit contract.
    pub deposit_contract_address: String,
    /// Defines the first block that the `DepositCache` will start searching for deposit logs.
    ///
    /// Setting too high can result in missed logs. Setting too low will result in unnecessary
    /// calls to the Eth1 node's HTTP JSON RPC.
    pub deposit_contract_deploy_block: u64,
    /// Defines the lowest block number that should be downloaded and added to the `BlockCache`.
    pub lowest_cached_block_number: u64,
    /// Defines how far behind the Eth1 node's head we should follow.
    ///
    /// Note: this should be less than or equal to the specification's `ETH1_FOLLOW_DISTANCE`.
    pub follow_distance: u64,
    /// Defines the number of blocks that should be retained each time the `BlockCache` calls truncate on
    /// itself.
    pub block_cache_truncation: Option<usize>,
    /// The interval between updates when using the `auto_update` function.
    pub auto_update_interval_millis: u64,
    /// The span of blocks we should query for logs, per request.
    pub blocks_per_log_query: usize,
    /// The maximum number of log requests per update.
    pub max_log_requests_per_update: Option<usize>,
    /// The maximum number of log requests per update.
    pub max_blocks_per_update: Option<usize>,
}

impl Default for Config {
    fn default() -> Self {
        Self {
            endpoint: "http://localhost:8545".into(),
            deposit_contract_address: "0x0000000000000000000000000000000000000000".into(),
            deposit_contract_deploy_block: 1,
            lowest_cached_block_number: 1,
            follow_distance: 128,
            block_cache_truncation: Some(4_096),
            auto_update_interval_millis: 7_000,
            blocks_per_log_query: 1_000,
            max_log_requests_per_update: None,
            max_blocks_per_update: None,
        }
    }
}

/// Provides a set of Eth1 caches and async functions to update them.
///
/// Stores the following caches:
///
/// - Deposit cache: stores all deposit logs from the deposit contract.
/// - Block cache: stores some number of eth1 blocks.
#[derive(Clone)]
pub struct Service {
    inner: Arc<Inner>,
    pub log: Logger,
}

impl Service {
    /// Creates a new service. Does not attempt to connect to the eth1 node.
    pub fn new(config: Config, log: Logger) -> Self {
        Self {
            inner: Arc::new(Inner {
                deposit_cache: RwLock::new(DepositUpdater::new(
                    config.deposit_contract_deploy_block,
                )),
                config: RwLock::new(config),
                ..Inner::default()
            }),
            log,
        }
    }

    /// Return byte representation of deposit and block caches.
    pub fn as_bytes(&self) -> Vec<u8> {
        self.inner.as_bytes()
    }

    /// Recover the deposit and block caches from encoded bytes.
    pub fn from_bytes(bytes: &[u8], config: Config, log: Logger) -> Result<Self, String> {
        let inner = Inner::from_bytes(bytes, config)?;
        Ok(Self {
            inner: Arc::new(inner),
            log,
        })
    }

    /// Provides access to the block cache.
    pub fn blocks(&self) -> &RwLock<BlockCache> {
        &self.inner.block_cache
    }

    /// Provides access to the deposit cache.
    pub fn deposits(&self) -> &RwLock<DepositUpdater> {
        &self.inner.deposit_cache
    }

    /// Drop the block cache, replacing it with an empty one.
    pub fn drop_block_cache(&self) {
        *(self.inner.block_cache.write()) = BlockCache::default();
    }

    /// Returns the timestamp of the earliest block in the cache (if any).
    pub fn earliest_block_timestamp(&self) -> Option<u64> {
        self.inner.block_cache.read().earliest_block_timestamp()
    }

    /// Returns the timestamp of the latest block in the cache (if any).
    pub fn latest_block_timestamp(&self) -> Option<u64> {
        self.inner.block_cache.read().latest_block_timestamp()
    }

    /// Returns the lowest block number stored.
    pub fn lowest_block_number(&self) -> Option<u64> {
        self.inner.block_cache.read().lowest_block_number()
    }

    /// Returns the number of currently cached blocks.
    pub fn block_cache_len(&self) -> usize {
        self.blocks().read().len()
    }

    /// Returns the number deposits available in the deposit cache.
    pub fn deposit_cache_len(&self) -> usize {
        self.deposits().read().cache.len()
    }

    /// Read the service's configuration.
    pub fn config(&self) -> RwLockReadGuard<Config> {
        self.inner.config.read()
    }

    /// Updates the configuration in `self to be `new_config`.
    ///
    /// Will truncate the block cache if the new configure specifies truncation.
    pub fn update_config(&self, new_config: Config) -> Result<(), String> {
        let mut old_config = self.inner.config.write();

        if new_config.deposit_contract_deploy_block != old_config.deposit_contract_deploy_block {
            // This may be possible, I just haven't looked into the details to ensure it's safe.
            Err("Updating deposit_contract_deploy_block is not supported".to_string())
        } else {
            *old_config = new_config;

            // Prevents a locking condition when calling prune_blocks.
            drop(old_config);

            self.inner.prune_blocks();

            Ok(())
        }
    }

    /// Set the lowest block that the block cache will store.
    ///
    /// Note: this block may not always be present if truncating is enabled.
    pub fn set_lowest_cached_block(&self, block_number: u64) {
        self.inner.config.write().lowest_cached_block_number = block_number;
    }

    /// Update the deposit and block cache, returning an error if either fail.
    ///
    /// ## Returns
    ///
    /// - Ok(_) if the update was successful (the cache may or may not have been modified).
    /// - Err(_) if there is an error.
    ///
    /// Emits logs for debugging and errors.
    pub async fn update(
        &self,
    ) -> Result<(DepositCacheUpdateOutcome, BlockCacheUpdateOutcome), String> {
        let deposit_future = self
            .update_deposit_cache()
            .map_err(|e| format!("Failed to update eth1 cache: {:?}", e))
            .then(|result| async move{
                match &result {
                    Ok(DepositCacheUpdateOutcome { logs_imported }) => trace!(
                        self.log,
                        "Updated eth1 deposit cache";
                        "cached_deposits" => self.inner.deposit_cache.read().cache.len(),
                        "logs_imported" => logs_imported,
                        "last_processed_eth1_block" => self.inner.deposit_cache.read().last_processed_block,
                    ),
                    Err(e) => error!(
                        self.log,
                        "Failed to update eth1 deposit cache";
                        "error" => e
                    ),
                };

                result
            });

        let block_future = self
            .update_block_cache()
            .map_err(|e| format!("Failed to update eth1 cache: {:?}", e))
            .then(|result| async move {
                match &result {
                    Ok(BlockCacheUpdateOutcome {
                        blocks_imported,
                        head_block_number,
                    }) => trace!(
                        self.log,
                        "Updated eth1 block cache";
                        "cached_blocks" => self.inner.block_cache.read().len(),
                        "blocks_imported" => blocks_imported,
                        "head_block" => head_block_number,
                    ),
                    Err(e) => error!(
                        self.log,
                        "Failed to update eth1 block cache";
                        "error" => e
                    ),
                };

                result
            });

        futures::try_join!(deposit_future, block_future)
    }

    /// A looping future that updates the cache, then waits `config.auto_update_interval` before
    /// updating it again.
    ///
    /// ## Returns
    ///
    /// - Ok(_) if the update was successful (the cache may or may not have been modified).
    /// - Err(_) if there is an error.
    ///
    /// Emits logs for debugging and errors.
    pub async fn auto_update(
        &self,
        mut exit: tokio::sync::oneshot::Receiver<()>,
    ) -> Result<(), ()> {
        let update_interval = Duration::from_millis(self.config().auto_update_interval_millis);

        loop {
            let update_result = self.update().await;

            match update_result {
                Err(e) => error!(
                    self.log,
                    "Failed to update eth1 cache";
                    "retry_millis" => update_interval.as_millis(),
                    "error" => e,
                ),
                Ok((deposit, block)) => debug!(
                    self.log,
                    "Updated eth1 cache";
                    "retry_millis" => update_interval.as_millis(),
                    "blocks" => format!("{:?}", block),
                    "deposits" => format!("{:?}", deposit),
                ),
            };

            // WARNING: delay_for doesn't return an error and panics on error.
            delay_for(update_interval).await;
            match exit.try_recv() {
                Ok(_) | Err(TryRecvError::Closed) => break,
                Err(TryRecvError::Empty) => {}
            }
        }

        Ok(())
    }

    /// Contacts the remote eth1 node and attempts to import deposit logs up to the configured
    /// follow-distance block.
    ///
    /// Will process no more than `BLOCKS_PER_LOG_QUERY * MAX_LOG_REQUESTS_PER_UPDATE` blocks in a
    /// single update.
    ///
    /// ## Resolves with
    ///
    /// - Ok(_) if the update was successful (the cache may or may not have been modified).
    /// - Err(_) if there is an error.
    ///
    /// Emits logs for debugging and errors.
    pub async fn update_deposit_cache(&self) -> Result<DepositCacheUpdateOutcome, Error> {
        let blocks_per_log_query = self.config().blocks_per_log_query;
        let max_log_requests_per_update = self
            .config()
            .max_log_requests_per_update
            .unwrap_or_else(usize::max_value);

        let next_required_block = self
            .deposits()
            .read()
            .last_processed_block
            .map(|n| n + 1)
            .unwrap_or_else(|| self.config().deposit_contract_deploy_block);

        let range = get_new_block_numbers(
            &self.config().endpoint,
            next_required_block,
            self.config().follow_distance,
        )
        .await?;

        let block_number_chunks = if let Some(range) = range {
            range
                .collect::<Vec<u64>>()
                .chunks(blocks_per_log_query)
                .take(max_log_requests_per_update)
                .map(|vec| {
                    let first = vec.first().cloned().unwrap_or_else(|| 0);
                    let last = vec.last().map(|n| n + 1).unwrap_or_else(|| 0);
                    first..last
                })
                .collect::<Vec<Range<u64>>>()
        } else {
            Vec::new()
        };

        let logs_imported =
            stream::try_unfold(block_number_chunks.into_iter(), |mut chunks| async move {
                match chunks.next() {
                    Some(chunk) => {
                        let chunk_1 = chunk.clone();
                        match get_deposit_logs_in_range(
                            &self.config().endpoint,
                            &self.config().deposit_contract_address,
                            chunk,
                            Duration::from_millis(GET_DEPOSIT_LOG_TIMEOUT_MILLIS),
                        )
                        .await
                        {
                            Ok(logs) => Ok(Some(((chunk_1, logs), chunks))),
                            Err(e) => Err(Error::GetDepositLogsFailed(e)),
                        }
                    }
                    None => Ok(None),
                }
            })
            .try_fold(0, |mut sum: usize, (block_range, log_chunk)| async move {
                let mut cache = self.deposits().write();

                log_chunk
                    .into_iter()
                    .map(|raw_log| {
                        DepositLog::from_log(&raw_log).map_err(|error| {
                            Error::FailedToParseDepositLog {
                                block_range: block_range.clone(),
                                error,
                            }
                        })
                    })
                    // Return early if any of the logs cannot be parsed.
                    //
                    // This costs an additional `collect`, however it enforces that no logs are
                    // imported if any one of them cannot be parsed.
                    .collect::<Result<Vec<_>, _>>()?
                    .into_iter()
                    .map(|deposit_log| {
                        cache
                            .cache
                            .insert_log(deposit_log)
                            .map_err(Error::FailedToInsertDeposit)?;

                        sum += 1;

                        Ok(())
                    })
                    // Returns if a deposit is unable to be added to the cache.
                    //
                    // If this error occurs, the cache will no longer be guaranteed to hold either
                    // none or all of the logs for each block (i.e., they may exist _some_ logs for
                    // a block, but not _all_ logs for that block). This scenario can cause the
                    // node to choose an invalid genesis state or propose an invalid block.
                    .collect::<Result<_, _>>()?;

                cache.last_processed_block = Some(block_range.end.saturating_sub(1));

                metrics::set_gauge(&metrics::DEPOSIT_CACHE_LEN, cache.cache.len() as i64);
                metrics::set_gauge(
                    &metrics::HIGHEST_PROCESSED_DEPOSIT_BLOCK,
                    cache.last_processed_block.unwrap_or_else(|| 0) as i64,
                );

                Ok(sum)
            })
            .await?;

        if logs_imported > 0 {
            info!(
                self.log,
                "Imported deposit log(s)";
                "latest_block" => self.inner.deposit_cache.read().cache.latest_block_number(),
                "total" => self.deposit_cache_len(),
                "new" => logs_imported
            );
        } else {
            debug!(
                self.log,
                "No new deposits found";
                "latest_block" => self.inner.deposit_cache.read().cache.latest_block_number(),
                "total_deposits" => self.deposit_cache_len(),
            );
        }

        Ok(DepositCacheUpdateOutcome { logs_imported })
    }

    /// Contacts the remote eth1 node and attempts to import all blocks up to the configured
    /// follow-distance block.
    ///
    /// If configured, prunes the block cache after importing new blocks.
    ///
    /// ## Resolves with
    ///
    /// - Ok(_) if the update was successful (the cache may or may not have been modified).
    /// - Err(_) if there is an error.
    ///
    /// Emits logs for debugging and errors.
    pub async fn update_block_cache(&self) -> Result<BlockCacheUpdateOutcome, Error> {
        let block_cache_truncation = self.config().block_cache_truncation;
        let max_blocks_per_update = self
            .config()
            .max_blocks_per_update
            .unwrap_or_else(usize::max_value);

        let next_required_block = self
            .inner
            .block_cache
            .read()
            .highest_block_number()
            .map(|n| n + 1)
            .unwrap_or_else(|| self.config().lowest_cached_block_number);

        let range = get_new_block_numbers(
            &self.config().endpoint,
            next_required_block,
            self.config().follow_distance,
        )
        .await?;
        // Map the range of required blocks into a Vec.
        //
        // If the required range is larger than the size of the cache, drop the exiting cache
        // because it's exipred and just download enough blocks to fill the cache.
        let required_block_numbers = if let Some(range) = range {
            if range.start() > range.end() {
                // Note: this check is not strictly necessary, however it remains to safe
                // guard against any regression which may cause an underflow in a following
                // subtraction operation.
                return Err(Error::Internal("Range was not increasing".into()));
            } else {
                let range_size = range.end() - range.start();
                let max_size = block_cache_truncation
                    .map(|n| n as u64)
                    .unwrap_or_else(u64::max_value);
                if range_size > max_size {
                    // If the range of required blocks is larger than `max_size`, drop all
                    // existing blocks and download `max_size` count of blocks.
                    let first_block = range.end() - max_size;
                    (*self.inner.block_cache.write()) = BlockCache::default();
                    (first_block..=*range.end()).collect::<Vec<u64>>()
                } else {
                    range.collect::<Vec<u64>>()
                }
            }
        } else {
            Vec::new()
        };
        // Download the range of blocks and sequentially import them into the cache.
        // Last processed block in deposit cache
        let latest_in_cache = self
            .inner
            .deposit_cache
            .read()
            .last_processed_block
            .unwrap_or(0);

        let required_block_numbers = required_block_numbers
            .into_iter()
            .filter(|x| *x <= latest_in_cache)
            .take(max_blocks_per_update)
            .collect::<Vec<_>>();
        // Produce a stream from the list of required block numbers and return a future that
        // consumes the it.

        let eth1_blocks = stream::try_unfold(
            required_block_numbers.into_iter(),
            |mut block_numbers| async move {
                match block_numbers.next() {
                    Some(block_number) => {
                        match download_eth1_block(self.inner.clone(), block_number).await {
                            Ok(eth1_block) => Ok(Some((eth1_block, block_numbers))),
                            Err(e) => Err(e),
                        }
                    }
                    None => Ok(None),
                }
            },
        );

        let blocks_imported = eth1_blocks
            .try_fold(0, |sum: usize, eth1_block| async move {
                self.inner
                    .block_cache
                    .write()
                    .insert_root_or_child(eth1_block)
                    .map_err(Error::FailedToInsertEth1Block)?;

                metrics::set_gauge(
                    &metrics::BLOCK_CACHE_LEN,
                    self.inner.block_cache.read().len() as i64,
                );
                metrics::set_gauge(
                    &metrics::LATEST_CACHED_BLOCK_TIMESTAMP,
                    self.inner
                        .block_cache
                        .read()
                        .latest_block_timestamp()
                        .unwrap_or_else(|| 0) as i64,
                );

                Ok(sum + 1)
            })
            .await?;

        // Prune the block cache, preventing it from growing too large.
        self.inner.prune_blocks();

        metrics::set_gauge(
            &metrics::BLOCK_CACHE_LEN,
            self.inner.block_cache.read().len() as i64,
        );

        let block_cache = self.inner.block_cache.read();
        let latest_block_mins = block_cache
            .latest_block_timestamp()
            .and_then(|timestamp| {
                SystemTime::now()
                    .duration_since(UNIX_EPOCH)
                    .ok()
                    .and_then(|now| now.checked_sub(Duration::from_secs(timestamp)))
            })
            .map(|duration| format!("{} mins", duration.as_secs() / 60))
            .unwrap_or_else(|| "n/a".into());

        if blocks_imported > 0 {
            info!(
                self.log,
                "Imported eth1 block(s)";
                "latest_block_age" => latest_block_mins,
                "latest_block" => block_cache.highest_block_number(),
                "total_cached_blocks" => block_cache.len(),
                "new" => blocks_imported
            );
        } else {
            debug!(
                self.log,
                "No new eth1 blocks imported";
                "latest_block" => block_cache.highest_block_number(),
                "cached_blocks" => block_cache.len(),
            );
        }

<<<<<<< HEAD
        Ok(BlockCacheUpdateOutcome {
            blocks_imported,
            head_block_number: self.inner.block_cache.read().highest_block_number(),
=======
            let block_cache = service_1.inner.block_cache.read();
            let latest_block_mins = block_cache
                .latest_block_timestamp()
                .and_then(|timestamp| {
                    SystemTime::now()
                        .duration_since(UNIX_EPOCH)
                        .ok()
                        .and_then(|now| now.checked_sub(Duration::from_secs(timestamp)))
                })
                .map(|duration| format!("{} mins", duration.as_secs() / 60))
                .unwrap_or_else(|| "n/a".into());

            if blocks_imported > 0 {
                debug!(
                    service_1.log,
                    "Imported eth1 block(s)";
                    "latest_block_age" => latest_block_mins,
                    "latest_block" => block_cache.highest_block_number(),
                    "total_cached_blocks" => block_cache.len(),
                    "new" => blocks_imported
                );
            } else {
                debug!(
                    service_1.log,
                    "No new eth1 blocks imported";
                    "latest_block" => block_cache.highest_block_number(),
                    "cached_blocks" => block_cache.len(),
                );
            }

            Ok(BlockCacheUpdateOutcome {
                blocks_imported,
                head_block_number: cache_4.block_cache.read().highest_block_number(),
            })
>>>>>>> 4afcf721
        })
    }
}

/// Determine the range of blocks that need to be downloaded, given the remotes best block and
/// the locally stored best block.
async fn get_new_block_numbers<'a>(
    endpoint: &str,
    next_required_block: u64,
    follow_distance: u64,
) -> Result<Option<RangeInclusive<u64>>, Error> {
    let remote_highest_block =
        get_block_number(endpoint, Duration::from_millis(BLOCK_NUMBER_TIMEOUT_MILLIS))
            .map_err(Error::GetBlockNumberFailed)
            .await?;
    let remote_follow_block = remote_highest_block.saturating_sub(follow_distance);

    if next_required_block <= remote_follow_block {
        Ok(Some(next_required_block..=remote_follow_block))
    } else if next_required_block > remote_highest_block + 1 {
        // If this is the case, the node must have gone "backwards" in terms of it's sync
        // (i.e., it's head block is lower than it was before).
        //
        // We assume that the `follow_distance` should be sufficient to ensure this never
        // happens, otherwise it is an error.
        Err(Error::RemoteNotSynced {
            next_required_block,
            remote_highest_block,
            follow_distance,
        })
    } else {
        // Return an empty range.
        Ok(None)
    }
}

/// Downloads the `(block, deposit_root, deposit_count)` tuple from an eth1 node for the given
/// `block_number`.
///
/// Performs three async calls to an Eth1 HTTP JSON RPC endpoint.
async fn download_eth1_block(cache: Arc<Inner>, block_number: u64) -> Result<Eth1Block, Error> {
    let deposit_root = cache
        .deposit_cache
        .read()
        .cache
        .get_deposit_root_from_cache(block_number);
    let deposit_count = cache
        .deposit_cache
        .read()
        .cache
        .get_deposit_count_from_cache(block_number);
    // Performs a `get_blockByNumber` call to an eth1 node.
    let http_block = get_block(
        &cache.config.read().endpoint,
        block_number,
        Duration::from_millis(GET_BLOCK_TIMEOUT_MILLIS),
    )
    .map_err(Error::BlockDownloadFailed)
    .await?;
    Ok(Eth1Block {
        hash: http_block.hash,
        number: http_block.number,
        timestamp: http_block.timestamp,
        deposit_root,
        deposit_count,
    })
}

#[cfg(test)]
mod tests {
    use super::*;
    use toml;

    #[test]
    fn serde_serialize() {
        let serialized =
            toml::to_string(&Config::default()).expect("Should serde encode default config");
        toml::from_str::<Config>(&serialized).expect("Should serde decode default config");
    }
}<|MERGE_RESOLUTION|>--- conflicted
+++ resolved
@@ -633,46 +633,39 @@
             );
         }
 
-<<<<<<< HEAD
+        let block_cache = self.inner.block_cache.read();
+        let latest_block_mins = block_cache
+            .latest_block_timestamp()
+            .and_then(|timestamp| {
+                SystemTime::now()
+                    .duration_since(UNIX_EPOCH)
+                    .ok()
+                    .and_then(|now| now.checked_sub(Duration::from_secs(timestamp)))
+            })
+            .map(|duration| format!("{} mins", duration.as_secs() / 60))
+            .unwrap_or_else(|| "n/a".into());
+
+        if blocks_imported > 0 {
+            debug!(
+                self.log,
+                "Imported eth1 block(s)";
+                "latest_block_age" => latest_block_mins,
+                "latest_block" => block_cache.highest_block_number(),
+                "total_cached_blocks" => block_cache.len(),
+                "new" => blocks_imported
+            );
+        } else {
+            debug!(
+                self.log,
+                "No new eth1 blocks imported";
+                "latest_block" => block_cache.highest_block_number(),
+                "cached_blocks" => block_cache.len(),
+            );
+        }
+
         Ok(BlockCacheUpdateOutcome {
             blocks_imported,
             head_block_number: self.inner.block_cache.read().highest_block_number(),
-=======
-            let block_cache = service_1.inner.block_cache.read();
-            let latest_block_mins = block_cache
-                .latest_block_timestamp()
-                .and_then(|timestamp| {
-                    SystemTime::now()
-                        .duration_since(UNIX_EPOCH)
-                        .ok()
-                        .and_then(|now| now.checked_sub(Duration::from_secs(timestamp)))
-                })
-                .map(|duration| format!("{} mins", duration.as_secs() / 60))
-                .unwrap_or_else(|| "n/a".into());
-
-            if blocks_imported > 0 {
-                debug!(
-                    service_1.log,
-                    "Imported eth1 block(s)";
-                    "latest_block_age" => latest_block_mins,
-                    "latest_block" => block_cache.highest_block_number(),
-                    "total_cached_blocks" => block_cache.len(),
-                    "new" => blocks_imported
-                );
-            } else {
-                debug!(
-                    service_1.log,
-                    "No new eth1 blocks imported";
-                    "latest_block" => block_cache.highest_block_number(),
-                    "cached_blocks" => block_cache.len(),
-                );
-            }
-
-            Ok(BlockCacheUpdateOutcome {
-                blocks_imported,
-                head_block_number: cache_4.block_cache.read().highest_block_number(),
-            })
->>>>>>> 4afcf721
         })
     }
 }
