--- conflicted
+++ resolved
@@ -1,8 +1,4 @@
-<<<<<<< HEAD
 use super::ApiResult;
-=======
-use super::{success_response, ApiResult};
->>>>>>> c254ac8c
 use crate::helpers::*;
 use crate::ApiError;
 use beacon_chain::BeaconChainTypes;
@@ -13,11 +9,7 @@
 
 /// HTTP handler to return the full spec object.
 pub fn get_spec<T: BeaconChainTypes + 'static>(req: Request<Body>) -> ApiResult {
-<<<<<<< HEAD
-    let (beacon_chain, _head_state) = get_beacon_chain_from_request::<T>(&req)?;
-=======
     let beacon_chain = get_beacon_chain_from_request::<T>(&req)?;
->>>>>>> c254ac8c
 
     let json: String = serde_json::to_string(&beacon_chain.spec)
         .map_err(|e| ApiError::ServerError(format!("Unable to serialize spec: {:?}", e)))?;
