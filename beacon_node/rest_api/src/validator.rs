--- conflicted
+++ resolved
@@ -15,36 +15,8 @@
 use slog::{error, info, warn, Logger};
 use std::sync::Arc;
 use types::beacon_state::EthSpec;
-<<<<<<< HEAD
-use types::{Attestation, BeaconBlock, BeaconState, Epoch, RelativeEpoch, Slot, SignedAggregateAndProof, Domain};
+use types::{Attestation, SignedBeaconBlock, BeaconState, Epoch, RelativeEpoch, Slot, SignedAggregateAndProof};
 use rayon::prelude::*;
-=======
-use types::{
-    Attestation, BeaconState, CommitteeIndex, Epoch, RelativeEpoch, SignedBeaconBlock, Slot,
-};
-
-#[derive(PartialEq, Debug, Serialize, Deserialize, Clone)]
-pub struct ValidatorDuty {
-    /// The validator's BLS public key, uniquely identifying them. _48-bytes, hex encoded with 0x prefix, case insensitive._
-    pub validator_pubkey: PublicKeyBytes,
-    /// The validator's index in `state.validators`
-    pub validator_index: Option<usize>,
-    /// The slot at which the validator must attest.
-    pub attestation_slot: Option<Slot>,
-    /// The index of the committee within `slot` of which the validator is a member.
-    pub attestation_committee_index: Option<CommitteeIndex>,
-    /// The position of the validator in the committee.
-    pub attestation_committee_position: Option<usize>,
-    /// The slots in which a validator must propose a block (can be empty).
-    pub block_proposal_slots: Vec<Slot>,
-}
-
-#[derive(PartialEq, Debug, Serialize, Deserialize, Clone, Encode, Decode)]
-pub struct ValidatorDutiesRequest {
-    pub epoch: Epoch,
-    pub pubkeys: Vec<PublicKeyBytes>,
-}
->>>>>>> b1d23ec2
 
 /// HTTP Handler to retrieve the duties for a set of validators during a particular epoch. This
 /// method allows for collecting bulk sets of validator duties without risking exceeding the max
@@ -221,13 +193,8 @@
     beacon_chain: Arc<BeaconChain<T>>,
     epoch: Epoch,
     validator_pubkeys: Vec<PublicKeyBytes>,
-<<<<<<< HEAD
 ) -> Result<Vec<ValidatorDutyBytes>, ApiError> {
-    let mut state = get_state_for_epoch(&beacon_chain, epoch)?;
-=======
-) -> Result<Vec<ValidatorDuty>, ApiError> {
     let mut state = get_state_for_epoch(&beacon_chain, epoch, StateSkipConfig::WithoutStateRoots)?;
->>>>>>> b1d23ec2
 
     let relative_epoch = RelativeEpoch::from_epoch(state.current_epoch(), epoch)
         .map_err(|_| ApiError::ServerError(String::from("Loaded state is in the wrong epoch")))?;
@@ -571,11 +538,7 @@
             .and_then(|chunks| {
                 serde_json::from_slice(&chunks.as_slice()).map_err(|e| {
                     ApiError::BadRequest(format!(
-<<<<<<< HEAD
                         "Unable to deserialize JSON into a list of SignedAggregateAndProof: {:?}",
-=======
-                        "Unable to deserialize JSON into a SignedBeaconBlock: {:?}",
->>>>>>> b1d23ec2
                         e
                     ))
                 })
@@ -588,16 +551,11 @@
                 // TODO: Double check speed and logic consistency of handling current fork vs
                 // validator fork for signatures.
                 let beacon_state = beacon_chain.head()?.beacon_state;
-                let domain = beacon_chain.spec.get_domain(
-                    beacon_state.slot.epoch(T::EthSpec::slots_per_epoch()),
-                    Domain::AggregateAndProof,
-                    &beacon_state.fork,
-                );
 
                 signed_proofs.par_iter().try_for_each(|signed_proof| {
                     let agg_proof = &signed_proof.message;
                     let validator_pubkey = &beacon_state.get_validator_pubkey(agg_proof.aggregator_index)?;
-                    if signed_proof.is_valid_signature(validator_pubkey, domain) {
+                    if signed_proof.is_valid(validator_pubkey, &beacon_state.fork) {
                 
                 let attestation = &agg_proof.aggregate;
                 match beacon_chain.process_attestation(attestation.clone(), Some(false)) {
