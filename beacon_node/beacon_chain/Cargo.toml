[package]
name = "beacon_chain"
version = "0.1.0"
authors = ["Paul Hauner <paul@paulhauner.com>", "Age Manning <Age@AgeManning.com>"]
edition = "2018"

[features]

write_ssz_files = []  # Writes debugging .ssz files to /tmp during block processing.

[dependencies]
eth2_config = { path = "../../eth2/utils/eth2_config" }
merkle_proof = { path = "../../eth2/utils/merkle_proof" }
store = { path = "../store" }
parking_lot = "0.9.0"
lazy_static = "1.4.0"
lighthouse_metrics = { path = "../../eth2/utils/lighthouse_metrics" }
lighthouse_bootstrap = { path = "../../eth2/utils/lighthouse_bootstrap" }
log = "0.4.8"
operation_pool = { path = "../../eth2/operation_pool" }
rayon = "1.2.0"
serde = "1.0.102"
serde_derive = "1.0.102"
serde_yaml = "0.8.11"
serde_json = "1.0.41"
slog = { version = "2.5.2", features = ["max_level_trace"] }
sloggers = "0.3.4"
slot_clock = { path = "../../eth2/utils/slot_clock" }
eth2_hashing = "0.1.0"
eth2_ssz = "0.1.2"
eth2_ssz_types = { path = "../../eth2/utils/ssz_types" }
eth2_ssz_derive = "0.1.0"
state_processing = { path = "../../eth2/state_processing" }
tree_hash = "0.1.0"
types = { path = "../../eth2/types" }
eth1 = { path = "../eth1" }
websocket_server = { path = "../websocket_server" }
futures = "0.1.25"
exit-future = "0.1.3"
genesis = { path = "../genesis" }
integer-sqrt = "0.1"
rand = "0.7.2"
proto_array_fork_choice = { path = "../../eth2/proto_array_fork_choice" }
lru = "0.4.3"
<<<<<<< HEAD
=======
tempfile = "3.1.0"
>>>>>>> 42ef7da9

[dev-dependencies]
lazy_static = "1.4.0"
environment = { path = "../../lighthouse/environment" }<|MERGE_RESOLUTION|>--- conflicted
+++ resolved
@@ -42,10 +42,7 @@
 rand = "0.7.2"
 proto_array_fork_choice = { path = "../../eth2/proto_array_fork_choice" }
 lru = "0.4.3"
-<<<<<<< HEAD
-=======
 tempfile = "3.1.0"
->>>>>>> 42ef7da9
 
 [dev-dependencies]
 lazy_static = "1.4.0"
