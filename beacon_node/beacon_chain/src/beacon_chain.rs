use crate::checkpoint::CheckPoint;
<<<<<<< HEAD
use crate::errors::{BeaconChainError as Error, BlockProductionError};
=======
use crate::errors::{
    AttestationDropReason, BeaconChainError as Error, BlockDropReason, BlockProductionError,
};
>>>>>>> 19cda2c0
use crate::eth1_chain::{Eth1Chain, Eth1ChainBackend};
use crate::events::{EventHandler, EventKind};
use crate::fork_choice::{Error as ForkChoiceError, ForkChoice};
use crate::head_tracker::HeadTracker;
use crate::metrics;
use crate::persisted_beacon_chain::{PersistedBeaconChain, BEACON_CHAIN_DB_KEY};
use crate::timeout_rw_lock::TimeoutRwLock;
use operation_pool::{OperationPool, PersistedOperationPool};
use slog::{debug, error, info, trace, warn, Logger};
use slot_clock::SlotClock;
use ssz::Encode;
use state_processing::per_block_processing::{
    errors::{
        AttestationValidationError, AttesterSlashingValidationError, ExitValidationError,
        ProposerSlashingValidationError,
    },
    signature_sets::{indexed_attestation_signature_set, validator_pubkey, SignatureSet},
    verify_attestation_for_state, VerifySignatures,
};
use state_processing::{
    common::get_indexed_attestation, per_block_processing, per_slot_processing,
    BlockProcessingError, BlockSignatureStrategy,
};
use std::cmp::Ordering;
use std::fs;
use std::io::prelude::*;
use std::sync::Arc;
use std::time::{Duration, Instant};
use store::iter::{
    BlockRootsIterator, ReverseBlockRootIterator, ReverseStateRootIterator, StateRootsIterator,
};
use store::{Error as DBError, Migrate, StateBatch, Store};
use tree_hash::TreeHash;
use types::*;

// Text included in blocks.
// Must be 32-bytes or panic.
//
//                          |-------must be this long------|
pub const GRAFFITI: &str = "sigp/lighthouse-0.1.1-prerelease";

/// If true, everytime a block is processed the pre-state, post-state and block are written to SSZ
/// files in the temp directory.
///
/// Only useful for testing.
const WRITE_BLOCK_PROCESSING_SSZ: bool = cfg!(feature = "write_ssz_files");

/// Maximum block slot number. Block with slots bigger than this constant will NOT be processed.
const MAXIMUM_BLOCK_SLOT_NUMBER: u64 = 4_294_967_296; // 2^32

/// The time-out before failure during an operation to take a read/write RwLock on the canonical
/// head.
const HEAD_LOCK_TIMEOUT: Duration = Duration::from_secs(1);

#[derive(Debug, PartialEq)]
pub enum BlockProcessingOutcome {
    /// Block was valid and imported into the block graph.
    Processed { block_root: Hash256 },
    /// The parent block was unknown.
    ParentUnknown {
        parent: Hash256,
        reference_location: &'static str,
    },
    /// The block slot is greater than the present slot.
    FutureSlot {
        present_slot: Slot,
        block_slot: Slot,
    },
    /// The block state_root does not match the generated state.
    StateRootMismatch { block: Hash256, local: Hash256 },
    /// The block was a genesis block, these blocks cannot be re-imported.
    GenesisBlock,
    /// The slot is finalized, no need to import.
    WouldRevertFinalizedSlot {
        block_slot: Slot,
        finalized_slot: Slot,
    },
    /// Block is already known, no need to re-import.
    BlockIsAlreadyKnown,
    /// The block slot exceeds the MAXIMUM_BLOCK_SLOT_NUMBER.
    BlockSlotLimitReached,
    /// The block could not be applied to the state, it is invalid.
    PerBlockProcessingError(BlockProcessingError),
}

#[derive(Debug, PartialEq)]
pub enum AttestationProcessingOutcome {
    Processed,
    EmptyAggregationBitfield,
    UnknownHeadBlock {
        beacon_block_root: Hash256,
    },
    /// The attestation is attesting to a state that is later than itself. (Viz., attesting to the
    /// future).
    AttestsToFutureState {
        state: Slot,
        attestation: Slot,
    },
    /// The slot is finalized, no need to import.
    FinalizedSlot {
        attestation: Epoch,
        finalized: Epoch,
    },
    Invalid(AttestationValidationError),
}

pub struct HeadInfo {
    pub slot: Slot,
    pub block_root: Hash256,
    pub state_root: Hash256,
    pub finalized_checkpoint: types::Checkpoint,
    pub fork: Fork,
}

pub trait BeaconChainTypes: Send + Sync + 'static {
    type Store: store::Store<Self::EthSpec>;
    type StoreMigrator: store::Migrate<Self::Store, Self::EthSpec>;
    type SlotClock: slot_clock::SlotClock;
    type Eth1Chain: Eth1ChainBackend<Self::EthSpec, Self::Store>;
    type EthSpec: types::EthSpec;
    type EventHandler: EventHandler<Self::EthSpec>;
}

/// Represents the "Beacon Chain" component of Ethereum 2.0. Allows import of blocks and block
/// operations and chooses a canonical head.
pub struct BeaconChain<T: BeaconChainTypes> {
    pub spec: ChainSpec,
    /// Persistent storage for blocks, states, etc. Typically an on-disk store, such as LevelDB.
    pub store: Arc<T::Store>,
    /// Database migrator for running background maintenance on the store.
    pub store_migrator: T::StoreMigrator,
    /// Reports the current slot, typically based upon the system clock.
    pub slot_clock: T::SlotClock,
    /// Stores all operations (e.g., `Attestation`, `Deposit`, etc) that are candidates for
    /// inclusion in a block.
    pub op_pool: OperationPool<T::EthSpec>,
    /// Provides information from the Ethereum 1 (PoW) chain.
    pub eth1_chain: Option<Eth1Chain<T::Eth1Chain, T::EthSpec, T::Store>>,
    /// Stores a "snapshot" of the chain at the time the head-of-the-chain block was received.
    pub(crate) canonical_head: TimeoutRwLock<CheckPoint<T::EthSpec>>,
    /// The root of the genesis block.
    pub genesis_block_root: Hash256,
    /// A state-machine that is updated with information from the network and chooses a canonical
    /// head block.
    pub fork_choice: ForkChoice<T>,
    /// A handler for events generated by the beacon chain.
    pub event_handler: T::EventHandler,
    /// Used to track the heads of the beacon chain.
    pub(crate) head_tracker: HeadTracker,
    /// Logging to CLI, etc.
    pub(crate) log: Logger,
}

type BeaconBlockAndState<T> = (BeaconBlock<T>, BeaconState<T>);

impl<T: BeaconChainTypes> BeaconChain<T> {
    /// Attempt to save this instance to `self.store`.
    pub fn persist(&self) -> Result<(), Error> {
        let timer = metrics::start_timer(&metrics::PERSIST_CHAIN);

        let canonical_head = self.head()?;

        let finalized_checkpoint = {
            let beacon_block_root = canonical_head.beacon_state.finalized_checkpoint.root;
            let beacon_block = self
                .store
                .get_block(&beacon_block_root)?
                .ok_or_else(|| Error::MissingBeaconBlock(beacon_block_root))?;
            let beacon_state_root = beacon_block.state_root;
            let beacon_state = self
                .get_state(&beacon_state_root, Some(beacon_block.slot))?
                .ok_or_else(|| Error::MissingBeaconState(beacon_state_root))?;

            CheckPoint {
                beacon_block_root,
                beacon_block,
                beacon_state_root,
                beacon_state,
            }
        };

        let p: PersistedBeaconChain<T> = PersistedBeaconChain {
            canonical_head,
            finalized_checkpoint,
            op_pool: PersistedOperationPool::from_operation_pool(&self.op_pool),
            genesis_block_root: self.genesis_block_root,
            ssz_head_tracker: self.head_tracker.to_ssz_container(),
            fork_choice: self.fork_choice.as_ssz_container(),
            eth1_cache: self.eth1_chain.as_ref().map(|x| x.as_ssz_container()),
        };

        let key = Hash256::from_slice(&BEACON_CHAIN_DB_KEY.as_bytes());
        self.store.put(&key, &p)?;

        metrics::stop_timer(timer);

        Ok(())
    }

    /// Returns the slot _right now_ according to `self.slot_clock`. Returns `Err` if the slot is
    /// unavailable.
    ///
    /// The slot might be unavailable due to an error with the system clock, or if the present time
    /// is before genesis (i.e., a negative slot).
    pub fn slot(&self) -> Result<Slot, Error> {
        self.slot_clock.now().ok_or_else(|| Error::UnableToReadSlot)
    }

    /// Returns the epoch _right now_ according to `self.slot_clock`. Returns `Err` if the epoch is
    /// unavailable.
    ///
    /// The epoch might be unavailable due to an error with the system clock, or if the present time
    /// is before genesis (i.e., a negative epoch).
    pub fn epoch(&self) -> Result<Epoch, Error> {
        self.slot()
            .map(|slot| slot.epoch(T::EthSpec::slots_per_epoch()))
    }

    /// Returns the beacon block body for each beacon block root in `roots`.
    ///
    /// Fails if any root in `roots` does not have a corresponding block.
    pub fn get_block_bodies(
        &self,
        roots: &[Hash256],
    ) -> Result<Vec<BeaconBlockBody<T::EthSpec>>, Error> {
        let bodies: Result<Vec<_>, _> = roots
            .iter()
            .map(|root| match self.block_at_root(*root)? {
                Some(block) => Ok(block.body),
                None => Err(Error::DBInconsistent(format!("Missing block: {}", root))),
            })
            .collect();

        Ok(bodies?)
    }

    /// Returns the beacon block header for each beacon block root in `roots`.
    ///
    /// Fails if any root in `roots` does not have a corresponding block.
    pub fn get_block_headers(&self, roots: &[Hash256]) -> Result<Vec<BeaconBlockHeader>, Error> {
        let headers: Result<Vec<BeaconBlockHeader>, _> = roots
            .iter()
            .map(|root| match self.block_at_root(*root)? {
                Some(block) => Ok(block.block_header()),
                None => Err(Error::DBInconsistent("Missing block".into())),
            })
            .collect();

        Ok(headers?)
    }

    /// Iterates across all `(block_root, slot)` pairs from the head of the chain (inclusive) to
    /// the earliest reachable ancestor (may or may not be genesis).
    ///
    /// ## Notes
    ///
    /// `slot` always decreases by `1`.
    /// - Skipped slots contain the root of the closest prior
    ///     non-skipped slot (identical to the way they are stored in `state.block_roots`) .
    /// - Iterator returns `(Hash256, Slot)`.
    /// - As this iterator starts at the `head` of the chain (viz., the best block), the first slot
    ///     returned may be earlier than the wall-clock slot.
    pub fn rev_iter_block_roots(
        &self,
    ) -> Result<ReverseBlockRootIterator<T::EthSpec, T::Store>, Error> {
        let head = self.head()?;

        let iter = BlockRootsIterator::owned(self.store.clone(), head.beacon_state);

        Ok(ReverseBlockRootIterator::new(
            (head.beacon_block_root, head.beacon_block.slot),
            iter,
        ))
    }

    pub fn forwards_iter_block_roots(
        &self,
        start_slot: Slot,
    ) -> Result<<T::Store as Store<T::EthSpec>>::ForwardsBlockRootsIterator, Error> {
        let local_head = self.head()?;

        Ok(T::Store::forwards_block_roots_iterator(
            self.store.clone(),
            start_slot,
            local_head.beacon_state,
            local_head.beacon_block_root,
            &self.spec,
        ))
    }

    /// Traverse backwards from `block_root` to find the block roots of its ancestors.
    ///
    /// ## Notes
    ///
    /// `slot` always decreases by `1`.
    /// - Skipped slots contain the root of the closest prior
    ///     non-skipped slot (identical to the way they are stored in `state.block_roots`) .
    /// - Iterator returns `(Hash256, Slot)`.
    /// - The provided `block_root` is included as the first item in the iterator.
    pub fn rev_iter_block_roots_from(
        &self,
        block_root: Hash256,
    ) -> Result<ReverseBlockRootIterator<T::EthSpec, T::Store>, Error> {
        let block = self
            .get_block(&block_root)?
            .ok_or_else(|| Error::MissingBeaconBlock(block_root))?;
        let state = self
            .get_state(&block.state_root, Some(block.slot))?
            .ok_or_else(|| Error::MissingBeaconState(block.state_root))?;
        let iter = BlockRootsIterator::owned(self.store.clone(), state);
        Ok(ReverseBlockRootIterator::new(
            (block_root, block.slot),
            iter,
        ))
    }

    /// Traverse backwards from `block_root` to find the root of the ancestor block at `slot`.
    pub fn get_ancestor_block_root(
        &self,
        block_root: Hash256,
        slot: Slot,
    ) -> Result<Option<Hash256>, Error> {
        Ok(self
            .rev_iter_block_roots_from(block_root)?
            .find(|(_, ancestor_slot)| *ancestor_slot == slot)
            .map(|(ancestor_block_root, _)| ancestor_block_root))
    }

    /// Iterates across all `(state_root, slot)` pairs from the head of the chain (inclusive) to
    /// the earliest reachable ancestor (may or may not be genesis).
    ///
    /// ## Notes
    ///
    /// `slot` always decreases by `1`.
    /// - Iterator returns `(Hash256, Slot)`.
    /// - As this iterator starts at the `head` of the chain (viz., the best block), the first slot
    ///     returned may be earlier than the wall-clock slot.
    pub fn rev_iter_state_roots(
        &self,
    ) -> Result<ReverseStateRootIterator<T::EthSpec, T::Store>, Error> {
        let head = self.head()?;
        let slot = head.beacon_state.slot;

        let iter = StateRootsIterator::owned(self.store.clone(), head.beacon_state);

        Ok(ReverseStateRootIterator::new(
            (head.beacon_state_root, slot),
            iter,
        ))
    }

    /// Returns the block at the given root, if any.
    ///
    /// ## Errors
    ///
    /// May return a database error.
    pub fn block_at_root(
        &self,
        block_root: Hash256,
    ) -> Result<Option<BeaconBlock<T::EthSpec>>, Error> {
        Ok(self.store.get(&block_root)?)
    }

    /// Returns the block at the given slot, if any. Only returns blocks in the canonical chain.
    ///
    /// ## Errors
    ///
    /// May return a database error.
    pub fn block_at_slot(&self, slot: Slot) -> Result<Option<BeaconBlock<T::EthSpec>>, Error> {
        let root = self
            .rev_iter_block_roots()?
            .find(|(_, this_slot)| *this_slot == slot)
            .map(|(root, _)| root);

        if let Some(block_root) = root {
            Ok(self.store.get(&block_root)?)
        } else {
            Ok(None)
        }
    }

    /// Returns the block at the given root, if any.
    ///
    /// ## Errors
    ///
    /// May return a database error.
    pub fn get_block(
        &self,
        block_root: &Hash256,
    ) -> Result<Option<BeaconBlock<T::EthSpec>>, Error> {
        Ok(self.store.get_block(block_root)?)
    }

    /// Returns the state at the given root, if any.
    ///
    /// ## Errors
    ///
    /// May return a database error.
    pub fn get_state(
        &self,
        state_root: &Hash256,
        slot: Option<Slot>,
    ) -> Result<Option<BeaconState<T::EthSpec>>, Error> {
        Ok(self.store.get_state(state_root, slot)?)
    }

    /// Returns the state at the given root, if any.
    ///
    /// The return state does not contain any caches other than the committee caches. This method
    /// is much faster than `Self::get_state` because it does not clone the tree hash cache
    /// when the state is found in the cache.
    ///
    /// ## Errors
    ///
    /// May return a database error.
    pub fn get_state_caching_only_with_committee_caches(
        &self,
        state_root: &Hash256,
        slot: Option<Slot>,
    ) -> Result<Option<BeaconState<T::EthSpec>>, Error> {
        Ok(self.store.get_state_with(
            state_root,
            slot,
            types::beacon_state::CloneConfig::committee_caches_only(),
        )?)
    }

    /// Returns a `Checkpoint` representing the head block and state. Contains the "best block";
    /// the head of the canonical `BeaconChain`.
    ///
    /// It is important to note that the `beacon_state` returned may not match the present slot. It
    /// is the state as it was when the head block was received, which could be some slots prior to
    /// now.
    pub fn head(&self) -> Result<CheckPoint<T::EthSpec>, Error> {
        self.canonical_head
            .try_read_for(HEAD_LOCK_TIMEOUT)
            .ok_or_else(|| Error::CanonicalHeadLockTimeout)
            .map(|v| v.clone_with_only_committee_caches())
    }

    /// Returns info representing the head block and state.
    ///
    /// A summarized version of `Self::head` that involves less cloning.
    pub fn head_info(&self) -> Result<HeadInfo, Error> {
        let head = self
            .canonical_head
            .try_read_for(HEAD_LOCK_TIMEOUT)
            .ok_or_else(|| Error::CanonicalHeadLockTimeout)?;

        Ok(HeadInfo {
            slot: head.beacon_block.slot,
            block_root: head.beacon_block_root,
            state_root: head.beacon_state_root,
            finalized_checkpoint: head.beacon_state.finalized_checkpoint.clone(),
            fork: head.beacon_state.fork.clone(),
        })
    }

    /// Returns the current heads of the `BeaconChain`. For the canonical head, see `Self::head`.
    ///
    /// Returns `(block_root, block_slot)`.
    pub fn heads(&self) -> Vec<(Hash256, Slot)> {
        self.head_tracker.heads()
    }

    /// Returns the `BeaconState` at the given slot.
    ///
    /// Returns `None` when the state is not found in the database or there is an error skipping
    /// to a future state.
    pub fn state_at_slot(&self, slot: Slot) -> Result<BeaconState<T::EthSpec>, Error> {
        let head_state = self.head()?.beacon_state;

        match slot.cmp(&head_state.slot) {
            Ordering::Equal => Ok(head_state),
            Ordering::Greater => {
                if slot > head_state.slot + T::EthSpec::slots_per_epoch() {
                    warn!(
                        self.log,
                        "Skipping more than an epoch";
                        "head_slot" => head_state.slot,
                        "request_slot" => slot
                    )
                }

                let start_slot = head_state.slot;
                let task_start = Instant::now();
                let max_task_runtime = Duration::from_millis(self.spec.milliseconds_per_slot);

                let head_state_slot = head_state.slot;
                let mut state = head_state;
                while state.slot < slot {
                    // Do not allow and forward state skip that takes longer than the maximum task duration.
                    //
                    // This is a protection against nodes doing too much work when they're not synced
                    // to a chain.
                    if task_start + max_task_runtime < Instant::now() {
                        return Err(Error::StateSkipTooLarge {
                            start_slot,
                            requested_slot: slot,
                            max_task_runtime,
                        });
                    }

                    // Note: supplying some `state_root` when it is known would be a cheap and easy
                    // optimization.
                    match per_slot_processing(&mut state, None, &self.spec) {
                        Ok(()) => (),
                        Err(e) => {
                            warn!(
                                self.log,
                                "Unable to load state at slot";
                                "error" => format!("{:?}", e),
                                "head_slot" => head_state_slot,
                                "requested_slot" => slot
                            );
                            return Err(Error::NoStateForSlot(slot));
                        }
                    };
                }
                Ok(state)
            }
            Ordering::Less => {
                let state_root = self
                    .rev_iter_state_roots()?
                    .take_while(|(_root, current_slot)| *current_slot >= slot)
                    .find(|(_root, current_slot)| *current_slot == slot)
                    .map(|(root, _slot)| root)
                    .ok_or_else(|| Error::NoStateForSlot(slot))?;

                Ok(self
                    .get_state(&state_root, Some(slot))?
                    .ok_or_else(|| Error::NoStateForSlot(slot))?)
            }
        }
    }

    /// Returns the `BeaconState` the current slot (viz., `self.slot()`).
    ///
    ///  - A reference to the head state (note: this keeps a read lock on the head, try to use
    ///  sparingly).
    ///  - The head state, but with skipped slots (for states later than the head).
    ///
    ///  Returns `None` when there is an error skipping to a future state or the slot clock cannot
    ///  be read.
    pub fn wall_clock_state(&self) -> Result<BeaconState<T::EthSpec>, Error> {
        self.state_at_slot(self.slot()?)
    }

    /// Returns the slot of the highest block in the canonical chain.
    pub fn best_slot(&self) -> Result<Slot, Error> {
        self.canonical_head
            .try_read_for(HEAD_LOCK_TIMEOUT)
            .map(|head| head.beacon_block.slot)
            .ok_or_else(|| Error::CanonicalHeadLockTimeout)
    }

    /// Returns the validator index (if any) for the given public key.
    ///
    /// Information is retrieved from the present `beacon_state.validators`.
    pub fn validator_index(&self, pubkey: &PublicKeyBytes) -> Result<Option<usize>, Error> {
        for (i, validator) in self.head()?.beacon_state.validators.iter().enumerate() {
            if validator.pubkey == *pubkey {
                return Ok(Some(i));
            }
        }
        Ok(None)
    }

    /// Returns the block canonical root of the current canonical chain at a given slot.
    ///
    /// Returns None if a block doesn't exist at the slot.
    pub fn root_at_slot(&self, target_slot: Slot) -> Result<Option<Hash256>, Error> {
        Ok(self
            .rev_iter_block_roots()?
            .find(|(_root, slot)| *slot == target_slot)
            .map(|(root, _slot)| root))
    }

    /// Reads the slot clock (see `self.read_slot_clock()` and returns the number of slots since
    /// genesis.
    pub fn slots_since_genesis(&self) -> Option<SlotHeight> {
        let now = self.slot().ok()?;
        let genesis_slot = self.spec.genesis_slot;

        if now < genesis_slot {
            None
        } else {
            Some(SlotHeight::from(now.as_u64() - genesis_slot.as_u64()))
        }
    }

    /// Returns the block proposer for a given slot.
    ///
    /// Information is read from the present `beacon_state` shuffling, only information from the
    /// present epoch is available.
    pub fn block_proposer(&self, slot: Slot) -> Result<usize, Error> {
        let epoch = |slot: Slot| slot.epoch(T::EthSpec::slots_per_epoch());
        let head_state = &self.head()?.beacon_state;

        let mut state = if epoch(slot) == epoch(head_state.slot) {
            self.head()?.beacon_state
        } else {
            self.state_at_slot(slot)?
        };

        state.build_committee_cache(RelativeEpoch::Current, &self.spec)?;

        if epoch(state.slot) != epoch(slot) {
            return Err(Error::InvariantViolated(format!(
                "Epochs in consistent in proposer lookup: state: {}, requested: {}",
                epoch(state.slot),
                epoch(slot)
            )));
        }

        state
            .get_beacon_proposer_index(slot, &self.spec)
            .map_err(Into::into)
    }

    /// Returns the attestation slot and committee index for a given validator index.
    ///
    /// Information is read from the current state, so only information from the present and prior
    /// epoch is available.
    pub fn validator_attestation_slot_and_index(
        &self,
        validator_index: usize,
        epoch: Epoch,
    ) -> Result<Option<(Slot, u64)>, Error> {
        let as_epoch = |slot: Slot| slot.epoch(T::EthSpec::slots_per_epoch());
        let head_state = &self.head()?.beacon_state;

        let mut state = if epoch == as_epoch(head_state.slot) {
            self.head()?.beacon_state
        } else {
            self.state_at_slot(epoch.start_slot(T::EthSpec::slots_per_epoch()))?
        };

        state.build_committee_cache(RelativeEpoch::Current, &self.spec)?;

        if as_epoch(state.slot) != epoch {
            return Err(Error::InvariantViolated(format!(
                "Epochs in consistent in attestation duties lookup: state: {}, requested: {}",
                as_epoch(state.slot),
                epoch
            )));
        }

        if let Some(attestation_duty) =
            state.get_attestation_duties(validator_index, RelativeEpoch::Current)?
        {
            Ok(Some((attestation_duty.slot, attestation_duty.index)))
        } else {
            Ok(None)
        }
    }

    /// Produce an `Attestation` that is valid for the given `slot` and `index`.
    ///
    /// Always attests to the canonical chain.
    pub fn produce_attestation(
        &self,
        slot: Slot,
        index: CommitteeIndex,
    ) -> Result<Attestation<T::EthSpec>, Error> {
        let state = self.state_at_slot(slot)?;
        let head = self.head()?;

        let data = self.produce_attestation_data_for_block(
            index,
            head.beacon_block_root,
            head.beacon_block.slot,
            &state,
        )?;

        let committee_len = state.get_beacon_committee(slot, index)?.committee.len();

        Ok(Attestation {
            aggregation_bits: BitList::with_capacity(committee_len)?,
            data,
            signature: AggregateSignature::new(),
        })
    }

    /// Produce an `AttestationData` that is valid for the given `slot`, `index`.
    ///
    /// Always attests to the canonical chain.
    pub fn produce_attestation_data(
        &self,
        slot: Slot,
        index: CommitteeIndex,
    ) -> Result<AttestationData, Error> {
        let state = self.state_at_slot(slot)?;
        let head = self.head()?;

        self.produce_attestation_data_for_block(
            index,
            head.beacon_block_root,
            head.beacon_block.slot,
            &state,
        )
    }

    /// Produce an `AttestationData` that attests to the chain denoted by `block_root` and `state`.
    ///
    /// Permits attesting to any arbitrary chain. Generally, the `produce_attestation_data`
    /// function should be used as it attests to the canonical chain.
    pub fn produce_attestation_data_for_block(
        &self,
        index: CommitteeIndex,
        head_block_root: Hash256,
        head_block_slot: Slot,
        state: &BeaconState<T::EthSpec>,
    ) -> Result<AttestationData, Error> {
        // Collect some metrics.
        metrics::inc_counter(&metrics::ATTESTATION_PRODUCTION_REQUESTS);
        let timer = metrics::start_timer(&metrics::ATTESTATION_PRODUCTION_TIMES);

        let slots_per_epoch = T::EthSpec::slots_per_epoch();
        let current_epoch_start_slot = state.current_epoch().start_slot(slots_per_epoch);

        // The `target_root` is the root of the first block of the current epoch.
        //
        // The `state` does not know the root of the block for it's current slot (it only knows
        // about blocks from prior slots). This creates an edge-case when the state is on the first
        // slot of the epoch -- we're unable to obtain the `target_root` because it is not a prior
        // root.
        //
        // This edge case is handled in two ways:
        //
        // - If the head block is on the same slot as the state, we use it's root.
        // - Otherwise, assume the current slot has been skipped and use the block root from the
        // prior slot.
        //
        // For all other cases, we simply read the `target_root` from `state.latest_block_roots`.
        let target_root = if state.slot == current_epoch_start_slot {
            if head_block_slot == current_epoch_start_slot {
                head_block_root
            } else {
                *state.get_block_root(current_epoch_start_slot - 1)?
            }
        } else {
            *state.get_block_root(current_epoch_start_slot)?
        };

        let target = Checkpoint {
            epoch: state.current_epoch(),
            root: target_root,
        };

        // Collect some metrics.
        metrics::inc_counter(&metrics::ATTESTATION_PRODUCTION_SUCCESSES);
        metrics::stop_timer(timer);

        trace!(
            self.log,
            "Produced beacon attestation data";
            "beacon_block_root" => format!("{}", head_block_root),
            "slot" => state.slot,
            "index" => index
        );

        Ok(AttestationData {
            slot: state.slot,
            index,
            beacon_block_root: head_block_root,
            source: state.current_justified_checkpoint.clone(),
            target,
        })
    }

    /// Accept a new, potentially invalid attestation from the network.
    ///
    /// If valid, the attestation is added to `self.op_pool` and `self.fork_choice`.
    ///
    /// Returns an `Ok(AttestationProcessingOutcome)` if the chain was able to make a determination
    /// about the `attestation` (whether it was invalid or not). Returns an `Err` if there was an
    /// error during this process and no determination was able to be made.
    ///
    /// ## Notes
    ///
    /// - Whilst the `attestation` is added to fork choice, the head is not updated. That must be
    /// done separately.
    pub fn process_attestation(
        &self,
        attestation: Attestation<T::EthSpec>,
    ) -> Result<AttestationProcessingOutcome, Error> {
        let outcome = self.process_attestation_internal(attestation.clone());

        match &outcome {
            Ok(outcome) => match outcome {
                AttestationProcessingOutcome::Processed => {
                    trace!(
                        self.log,
                        "Beacon attestation imported";
                        "target_epoch" => attestation.data.target.epoch,
                        "index" => attestation.data.index,
                    );
                    let _ = self
                        .event_handler
                        .register(EventKind::BeaconAttestationImported {
                            attestation: Box::new(attestation),
                        });
                }
                other => {
                    trace!(
                        self.log,
                        "Beacon attestation rejected";
                        "reason" => format!("{:?}", other),
                    );
                    let _ = self
                        .event_handler
                        .register(EventKind::BeaconAttestationRejected {
                            reason: format!("Invalid attestation: {:?}", other),
                            attestation: Box::new(attestation),
                        });
                }
            },
            Err(e) => {
                error!(
                    self.log,
                    "Beacon attestation processing error";
                    "error" => format!("{:?}", e),
                );
                let _ = self
                    .event_handler
                    .register(EventKind::BeaconAttestationRejected {
                        reason: format!("Internal error: {:?}", e),
                        attestation: Box::new(attestation),
                    });
            }
        }

        outcome
    }

    pub fn process_attestation_internal(
        &self,
        attestation: Attestation<T::EthSpec>,
    ) -> Result<AttestationProcessingOutcome, Error> {
        metrics::inc_counter(&metrics::ATTESTATION_PROCESSING_REQUESTS);
        let timer = metrics::start_timer(&metrics::ATTESTATION_PROCESSING_TIMES);

        if attestation.aggregation_bits.num_set_bits() == 0 {
            return Ok(AttestationProcessingOutcome::EmptyAggregationBitfield);
        }

        // From the store, load the attestation's "head block".
        //
        // An honest validator would have set this block to be the head of the chain (i.e., the
        // result of running fork choice).
<<<<<<< HEAD
        let result = if let Some(attestation_head_block) =
            self.get_block(&attestation.data.beacon_block_root)?
=======
        let result = if let Some((block, state)) =
            self.get_attestation_validation_block_and_state(&attestation)?
>>>>>>> 19cda2c0
        {
            // Reject any attestation where the `state` loaded from `data.beacon_block_root`
            // has a higher slot than the attestation.
            //
            // Permitting this would allow for attesters to vote on _future_ slots.
            if state.slot > attestation.data.slot {
                Ok(AttestationProcessingOutcome::AttestsToFutureState {
                    state: state.slot,
                    attestation: attestation.data.slot,
                })
            } else {
                self.process_attestation_for_state_and_block(attestation, &state, &block)
            }
        } else {
            // Drop any attestation where we have not processed `attestation.data.beacon_block_root`.
            //
            // This is likely overly restrictive, we could store the attestation for later
            // processing.
            let head_epoch = self.head_info()?.slot.epoch(T::EthSpec::slots_per_epoch());
            let attestation_epoch = attestation.data.slot.epoch(T::EthSpec::slots_per_epoch());

            // Only log a warning if our head is in a reasonable place to verify this attestation.
            // This avoids excess logging during syncing.
            if head_epoch + 1 >= attestation_epoch {
                trace!(
                    self.log,
                    "Dropped attestation for unknown block";
                    "block" => format!("{}", attestation.data.beacon_block_root)
                );
            } else {
                trace!(
                    self.log,
                    "Dropped attestation for unknown block";
                    "block" => format!("{}", attestation.data.beacon_block_root)
                );
            }

            Ok(AttestationProcessingOutcome::UnknownHeadBlock {
                beacon_block_root: attestation.data.beacon_block_root,
            })
        };

        metrics::stop_timer(timer);

        if let Ok(AttestationProcessingOutcome::Processed) = &result {
            metrics::inc_counter(&metrics::ATTESTATION_PROCESSING_SUCCESSES);
        }

        result
    }

    /// Quickly find a state suitable for validating `attestation`
    pub fn get_attestation_validation_block_and_state(
        &self,
        attestation: &Attestation<T::EthSpec>,
    ) -> Result<Option<(BeaconBlock<T::EthSpec>, BeaconState<T::EthSpec>)>, Error> {
        if let Some(block) = self.get_block(&attestation.data.beacon_block_root)? {
            // If the attestation points to a block in the same epoch in which it was made,
            // then it is sufficient to load the state from that epoch's boundary, because
            // the epoch-variable fields like the justified checkpoints cannot have changed
            // between the epoch boundary and when the attestation was made. If conversely,
            // the attestation points to a block in a prior epoch, then it is necessary to
            // load the full state corresponding to its block, and transition it to the
            // attestation's epoch.
            let attestation_epoch = attestation.data.target.epoch;
            let slots_per_epoch = T::EthSpec::slots_per_epoch();
            let mut state = if attestation_epoch == block.slot.epoch(slots_per_epoch) {
                self.store
                    .load_epoch_boundary_state(&block.state_root)?
                    .ok_or_else(|| Error::MissingBeaconState(block.state_root))?
            } else {
                let mut state = self
                    .store
                    .get_state(&block.state_root, Some(block.slot))?
                    .ok_or_else(|| Error::MissingBeaconState(block.state_root))?;

                // Fastforward the state to the epoch in which the attestation was made.
                // NOTE: this looks like a potential DoS vector, we should probably limit
                // the amount we're willing to fastforward without a valid signature.
                let null_state_root = Some(Hash256::zero());
                for _ in state.slot.as_u64()..attestation_epoch.start_slot(slots_per_epoch).as_u64()
                {
                    per_slot_processing(&mut state, null_state_root, &self.spec)?;
                }

                state
            };

            state.build_committee_cache(RelativeEpoch::Current, &self.spec)?;

            Ok(Some((block, state)))
        } else {
            Ok(None)
        }
    }

    /// Verifies the `attestation` against the `state` to which it is attesting.
    ///
    /// Updates fork choice with any new latest messages, but _does not_ find or update the head.
    ///
    /// ## Notes
    ///
    /// The given `state` must fulfil one of the following conditions:
    ///
    /// - `state` corresponds to the `block.state_root` identified by
    /// `attestation.data.beacon_block_root`. (Viz., `attestation` was created using `state`).
    /// - `state.slot` is in the same epoch as `data.target.epoch` and
    /// `attestation.data.beacon_block_root` is in the history of `state`.
    ///
    /// Additionally, `attestation.data.beacon_block_root` **must** be available to read in
    /// `self.store` _and_ be the root of the given `block`.
    ///
    /// If the given conditions are not fulfilled, the function may error or provide a false
    /// negative (indicating that a given `attestation` is invalid when it is was validly formed).
    fn process_attestation_for_state_and_block(
        &self,
        attestation: Attestation<T::EthSpec>,
        state: &BeaconState<T::EthSpec>,
        block: &BeaconBlock<T::EthSpec>,
    ) -> Result<AttestationProcessingOutcome, Error> {
        // Find the highest between:
        //
        // - The highest valid finalized epoch we've ever seen (i.e., the head).
        // - The finalized epoch that this attestation was created against.
        let finalized_epoch = std::cmp::max(
            self.head_info()?.finalized_checkpoint.epoch,
            state.finalized_checkpoint.epoch,
        );

        // A helper function to allow attestation processing to be metered.
        let verify_attestation_for_state = |state, attestation, spec, verify_signatures| {
            let timer = metrics::start_timer(&metrics::ATTESTATION_PROCESSING_CORE);

            let result = verify_attestation_for_state(state, attestation, spec, verify_signatures);

            metrics::stop_timer(timer);
            result
        };

        if block.slot > 0 && block.slot <= finalized_epoch.start_slot(T::EthSpec::slots_per_epoch())
        {
            // Ignore any attestation where the slot of `data.beacon_block_root` is equal to or
            // prior to the finalized epoch.
            //
            // For any valid attestation if the `beacon_block_root` is prior to finalization, then
            // all other parameters (source, target, etc) must all be prior to finalization and
            // therefore no longer interesting.
            //
            // We allow the case where the block is the genesis block. Without this, all
            // attestations prior to the first block being produced would be invalid.
            Ok(AttestationProcessingOutcome::FinalizedSlot {
                attestation: block.slot.epoch(T::EthSpec::slots_per_epoch()),
                finalized: finalized_epoch,
            })
        } else if let Err(e) =
            verify_attestation_for_state(state, &attestation, VerifySignatures::True, &self.spec)
        {
            warn!(
                self.log,
                "Invalid attestation";
                "state_epoch" => state.current_epoch(),
                "error" => format!("{:?}", e),
            );

            Ok(AttestationProcessingOutcome::Invalid(e))
        } else {
            // If the attestation is from the current or previous epoch, supply it to the fork
            // choice. This is FMD GHOST.
            let current_epoch = self.epoch()?;
            if attestation.data.target.epoch == current_epoch
                || attestation.data.target.epoch == current_epoch - 1
            {
                // Provide the attestation to fork choice, updating the validator latest messages but
                // _without_ finding and updating the head.
                if let Err(e) = self.fork_choice.process_attestation(&state, &attestation) {
                    error!(
                        self.log,
                        "Add attestation to fork choice failed";
                        "beacon_block_root" =>  format!("{}", attestation.data.beacon_block_root),
                        "error" => format!("{:?}", e)
                    );
                    return Err(e.into());
                }
            }

            // Provide the valid attestation to op pool, which may choose to retain the
            // attestation for inclusion in a future block.
            self.op_pool
                .insert_attestation(attestation, state, &self.spec)?;

            // Update the metrics.
            metrics::inc_counter(&metrics::ATTESTATION_PROCESSING_SUCCESSES);

            Ok(AttestationProcessingOutcome::Processed)
        }
    }

    /// Check that an aggregate attestation is eligible to be propagated via the gossip network.
    ///
    /// Validation conditions from:
    /// https://github.com/ethereum/eth2.0-specs/blob/v0.10.1/specs/phase0/p2p-interface.md#global-topics
    pub fn should_forward_aggregate_attestation(
        &self,
        aggregate_and_proof: &AggregateAndProof<T::EthSpec>,
    ) -> Result<(), AttestationDropReason> {
        // Do checks in order of increasing cost where possible.
        let attestation = &aggregate_and_proof.aggregate;

        // Check slot (quick).
        self.check_attestation_slot_for_gossip(attestation)?;

        // TODO: attestation uniqueness check

        // Load validation state and check block validity (slow).
        let (_, state) = self
            .get_attestation_validation_block_and_state(&attestation)
            .map_err(AttestationDropReason::NoValidationState)?
            .ok_or_else(|| {
                AttestationDropReason::BlockUnknown(attestation.data.beacon_block_root)
            })?;

        // Check the validity of the aggregator.
        let indexed_attestation = get_indexed_attestation(&state, attestation)
            .map_err(AttestationDropReason::BadIndexedAttestation)?;
        self.check_attestation_aggregator(aggregate_and_proof, &indexed_attestation, &state)?;

        // Finally, check the attestation signature (slow).
        self.check_attestation_signature(&indexed_attestation, &state)?;

        Ok(())
    }

    /// Check that the `aggregator_index` in an aggregate attestation is as it should be.
    fn check_attestation_aggregator(
        &self,
        aggregate_and_proof: &AggregateAndProof<T::EthSpec>,
        indexed_attestation: &IndexedAttestation<T::EthSpec>,
        state: &BeaconState<T::EthSpec>,
    ) -> Result<(), AttestationDropReason> {
        let attestation = &aggregate_and_proof.aggregate;

        // Check that aggregator index is part of the committee attesting (quick).
        if !indexed_attestation
            .attesting_indices
            .contains(&aggregate_and_proof.aggregator_index)
        {
            Err(AttestationDropReason::AggregatorNotInAttestingIndices)
        }
        // Check that the aggregator is allowed to be aggregating (medium, one hash).
        else if !state
            .is_aggregator(
                attestation.data.slot,
                attestation.data.index,
                &aggregate_and_proof.selection_proof,
                &self.spec,
            )
            .unwrap_or(false)
        {
            Err(AttestationDropReason::AggregatorNotSelected)
        }
        // Check that the aggregator's selection proof is valid (slow-ish).
        else if !aggregate_and_proof.is_valid_selection_proof(
            state
                .get_validator_pubkey(aggregate_and_proof.aggregator_index)
                .map_err(|_| AttestationDropReason::AggregatorSelectionProofInvalid)?
                .as_ref(),
        ) {
            Err(AttestationDropReason::AggregatorSelectionProofInvalid)
        } else {
            Ok(())
        }
    }

    /// Check that an attestation's slot doesn't make it ineligible for gossip.
    fn check_attestation_slot_for_gossip(
        &self,
        attestation: &Attestation<T::EthSpec>,
    ) -> Result<(), AttestationDropReason> {
        // `now_low_slot` is the slot of the current time minus MAXIMUM_GOSSIP_CLOCK_DISPARITY
        // `now_high_slot` is the slot of the current time plus MAXIMUM_GOSSIP_CLOCK_DISPARITY
        let (now_low_slot, now_high_slot) = self
            .slot_clock
            .now_duration()
            .and_then(|now| {
                let maximum_clock_disparity =
                    Duration::from_millis(self.spec.maximum_gossip_clock_disparity_millis);
                let now_low_duration = now.checked_sub(maximum_clock_disparity)?;
                let now_high_duration = now.checked_add(maximum_clock_disparity)?;
                Some((
                    self.slot_clock.slot_of(now_low_duration)?,
                    self.slot_clock.slot_of(now_high_duration)?,
                ))
            })
            .ok_or_else(|| AttestationDropReason::SlotClockError)?;

        let min_slot = attestation.data.slot;
        let max_slot = min_slot + self.spec.attestation_propagation_slot_range;

        if now_high_slot < min_slot {
            Err(AttestationDropReason::TooNew {
                attestation_slot: min_slot,
                now: now_high_slot,
            })
        } else if now_low_slot > max_slot {
            Err(AttestationDropReason::TooOld {
                attestation_slot: min_slot,
                now: now_low_slot,
            })
        } else {
            Ok(())
        }
    }

    /// Check that an attestation's signature is valid before propagating it.
    fn check_attestation_signature(
        &self,
        indexed_attestation: &IndexedAttestation<T::EthSpec>,
        state: &BeaconState<T::EthSpec>,
    ) -> Result<(), AttestationDropReason> {
        if indexed_attestation_signature_set(
            &state,
            &indexed_attestation.signature,
            &indexed_attestation,
            &self.spec,
        )
        .map(|signature| signature.is_valid())
        .unwrap_or(false)
        {
            Ok(())
        } else {
            Err(AttestationDropReason::SignatureInvalid)
        }
    }

    /// Validate an attestation.
    ///
    ///
    /// Determines if a given attestation should be forwarded to other peers.
    pub fn should_forward_attestation(
        &self,
        attestation: &Attestation<T::EthSpec>,
    ) -> Result<(), AttestationDropReason> {
        let (_, state) = self
            .get_attestation_validation_block_and_state(&attestation)
            .map_err(AttestationDropReason::NoValidationState)?
            .ok_or_else(|| {
                AttestationDropReason::BlockUnknown(attestation.data.beacon_block_root)
            })?;
        let indexed_attestation = get_indexed_attestation(&state, attestation)
            .map_err(AttestationDropReason::BadIndexedAttestation)?;
        self.check_attestation_signature(&indexed_attestation, &state)
    }

    /// Accept some exit and queue it for inclusion in an appropriate block.
    pub fn process_voluntary_exit(&self, exit: VoluntaryExit) -> Result<(), ExitValidationError> {
        match self.wall_clock_state() {
            Ok(state) => self.op_pool.insert_voluntary_exit(exit, &state, &self.spec),
            Err(e) => {
                error!(
                    &self.log,
                    "Unable to process voluntary exit";
                    "error" => format!("{:?}", e),
                    "reason" => "no state"
                );
                Ok(())
            }
        }
    }

    /// Accept some proposer slashing and queue it for inclusion in an appropriate block.
    pub fn process_proposer_slashing(
        &self,
        proposer_slashing: ProposerSlashing,
    ) -> Result<(), ProposerSlashingValidationError> {
        match self.wall_clock_state() {
            Ok(state) => {
                self.op_pool
                    .insert_proposer_slashing(proposer_slashing, &state, &self.spec)
            }
            Err(e) => {
                error!(
                    &self.log,
                    "Unable to process proposer slashing";
                    "error" => format!("{:?}", e),
                    "reason" => "no state"
                );
                Ok(())
            }
        }
    }

    /// Accept some attester slashing and queue it for inclusion in an appropriate block.
    pub fn process_attester_slashing(
        &self,
        attester_slashing: AttesterSlashing<T::EthSpec>,
    ) -> Result<(), AttesterSlashingValidationError> {
        match self.wall_clock_state() {
            Ok(state) => {
                self.op_pool
                    .insert_attester_slashing(attester_slashing, &state, &self.spec)
            }
            Err(e) => {
                error!(
                    &self.log,
                    "Unable to process attester slashing";
                    "error" => format!("{:?}", e),
                    "reason" => "no state"
                );
                Ok(())
            }
        }
    }

    /// Accept some block and attempt to add it to block DAG.
    ///
    /// Will accept blocks from prior slots, however it will reject any block from a future slot.
    pub fn process_block(
        &self,
        block: BeaconBlock<T::EthSpec>,
    ) -> Result<BlockProcessingOutcome, Error> {
        let outcome = self.process_block_internal(block.clone());

        match &outcome {
            Ok(outcome) => match outcome {
                BlockProcessingOutcome::Processed { block_root } => {
                    trace!(
                        self.log,
                        "Beacon block imported";
                        "block_root" => format!("{:?}", block_root),
                        "block_slot" => format!("{:?}", block.slot.as_u64()),
                    );
                    let _ = self.event_handler.register(EventKind::BeaconBlockImported {
                        block_root: *block_root,
                        block: Box::new(block),
                    });
                }
                other => {
                    trace!(
                        self.log,
                        "Beacon block rejected";
                        "reason" => format!("{:?}", other),
                    );
                    let _ = self.event_handler.register(EventKind::BeaconBlockRejected {
                        reason: format!("Invalid block: {:?}", other),
                        block: Box::new(block),
                    });
                }
            },
            Err(e) => {
                error!(
                    self.log,
                    "Beacon block processing error";
                    "error" => format!("{:?}", e),
                );
                let _ = self.event_handler.register(EventKind::BeaconBlockRejected {
                    reason: format!("Internal error: {:?}", e),
                    block: Box::new(block),
                });
            }
        }

        outcome
    }

    /// Accept some block and attempt to add it to block DAG.
    ///
    /// Will accept blocks from prior slots, however it will reject any block from a future slot.
    fn process_block_internal(
        &self,
        block: BeaconBlock<T::EthSpec>,
    ) -> Result<BlockProcessingOutcome, Error> {
        metrics::inc_counter(&metrics::BLOCK_PROCESSING_REQUESTS);
        let full_timer = metrics::start_timer(&metrics::BLOCK_PROCESSING_TIMES);

        let finalized_slot = self
            .head_info()?
            .finalized_checkpoint
            .epoch
            .start_slot(T::EthSpec::slots_per_epoch());

        if block.slot == 0 {
            return Ok(BlockProcessingOutcome::GenesisBlock);
        }

        if block.slot >= MAXIMUM_BLOCK_SLOT_NUMBER {
            return Ok(BlockProcessingOutcome::BlockSlotLimitReached);
        }

        if block.slot <= finalized_slot {
            return Ok(BlockProcessingOutcome::WouldRevertFinalizedSlot {
                block_slot: block.slot,
                finalized_slot,
            });
        }

        // Reject any block if its parent is not known to fork choice.
        //
        // A block that is not in fork choice is either:
        //
        //  - Not yet imported: we should reject this block because we should only import a child
        //  after its parent has been fully imported.
        //  - Pre-finalized: if the parent block is _prior_ to finalization, we should ignore it
        //  because it will revert finalization. Note that the finalized block is stored in fork
        //  choice, so we will not reject any child of the finalized block (this is relevant during
        //  genesis).
        if !self.fork_choice.contains_block(&block.parent_root) {
            return Ok(BlockProcessingOutcome::ParentUnknown {
                parent: block.parent_root,
                reference_location: "fork_choice",
            });
        }

        let block_root_timer = metrics::start_timer(&metrics::BLOCK_PROCESSING_BLOCK_ROOT);

        let block_root = block.canonical_root();

        metrics::stop_timer(block_root_timer);

        if block_root == self.genesis_block_root {
            return Ok(BlockProcessingOutcome::GenesisBlock);
        }

        let present_slot = self.slot()?;

        if block.slot > present_slot {
            return Ok(BlockProcessingOutcome::FutureSlot {
                present_slot,
                block_slot: block.slot,
            });
        }

        // Check if the block is already known. We know it is post-finalization, so it is
        // sufficient to check the fork choice.
        if self.fork_choice.contains_block(&block_root) {
            return Ok(BlockProcessingOutcome::BlockIsAlreadyKnown);
        }

        // Records the time taken to load the block and state from the database during block
        // processing.
        let db_read_timer = metrics::start_timer(&metrics::BLOCK_PROCESSING_DB_READ);

        // Load the blocks parent block from the database, returning invalid if that block is not
        // found.
        let parent_block = match self.get_block(&block.parent_root)? {
            Some(block) => block,
            None => {
                return Ok(BlockProcessingOutcome::ParentUnknown {
                    parent: block.parent_root,
                    reference_location: "database",
                });
            }
        };

        // Load the parent blocks state from the database, returning an error if it is not found.
        // It is an error because if we know the parent block we should also know the parent state.
        let parent_state_root = parent_block.state_root;
        let parent_state = self
            .get_state(&parent_state_root, Some(parent_block.slot))?
            .ok_or_else(|| {
                Error::DBInconsistent(format!("Missing state {:?}", parent_state_root))
            })?;

        metrics::stop_timer(db_read_timer);

        write_block(&block, block_root, &self.log);

        let catchup_timer = metrics::start_timer(&metrics::BLOCK_PROCESSING_CATCHUP_STATE);

        // Keep a batch of any states that were "skipped" (block-less) in between the parent state
        // slot and the block slot. These will be stored in the database.
        let mut intermediate_states = StateBatch::new();

        // Transition the parent state to the block slot.
        let mut state: BeaconState<T::EthSpec> = parent_state;
        let distance = block.slot.as_u64().saturating_sub(state.slot.as_u64());
        for i in 0..distance {
            let state_root = if i == 0 {
                parent_block.state_root
            } else {
                // This is a new state we've reached, so stage it for storage in the DB.
                // Computing the state root here is time-equivalent to computing it during slot
                // processing, but we get early access to it.
                let state_root = state.update_tree_hash_cache()?;
                intermediate_states.add_state(state_root, &state)?;
                state_root
            };

            per_slot_processing(&mut state, Some(state_root), &self.spec)?;
        }

        metrics::stop_timer(catchup_timer);

        let committee_timer = metrics::start_timer(&metrics::BLOCK_PROCESSING_COMMITTEE);

        state.build_committee_cache(RelativeEpoch::Previous, &self.spec)?;
        state.build_committee_cache(RelativeEpoch::Current, &self.spec)?;

        metrics::stop_timer(committee_timer);

        write_state(
            &format!("state_pre_block_{}", block_root),
            &state,
            &self.log,
        );

        let core_timer = metrics::start_timer(&metrics::BLOCK_PROCESSING_CORE);

        // Apply the received block to its parent state (which has been transitioned into this
        // slot).
        match per_block_processing(
            &mut state,
            &block,
            Some(block_root),
            BlockSignatureStrategy::VerifyBulk,
            &self.spec,
        ) {
            Err(BlockProcessingError::BeaconStateError(e)) => {
                return Err(Error::BeaconStateError(e))
            }
            Err(e) => return Ok(BlockProcessingOutcome::PerBlockProcessingError(e)),
            _ => {}
        }

        metrics::stop_timer(core_timer);

        let state_root_timer = metrics::start_timer(&metrics::BLOCK_PROCESSING_STATE_ROOT);

        let state_root = state.update_tree_hash_cache()?;

        metrics::stop_timer(state_root_timer);

        write_state(
            &format!("state_post_block_{}", block_root),
            &state,
            &self.log,
        );

        if block.state_root != state_root {
            return Ok(BlockProcessingOutcome::StateRootMismatch {
                block: block.state_root,
                local: state_root,
            });
        }

        let fork_choice_register_timer =
            metrics::start_timer(&metrics::BLOCK_PROCESSING_FORK_CHOICE_REGISTER);

        // Register the new block with the fork choice service.
        if let Err(e) = self
            .fork_choice
            .process_block(self, &state, &block, block_root)
        {
            error!(
                self.log,
                "Add block to fork choice failed";
                "block_root" =>  format!("{}", block_root),
                "error" => format!("{:?}", e),
            )
        }

        metrics::stop_timer(fork_choice_register_timer);

        self.head_tracker.register_block(block_root, &block);
        metrics::observe(
            &metrics::OPERATIONS_PER_BLOCK_ATTESTATION,
            block.body.attestations.len() as f64,
        );

        let db_write_timer = metrics::start_timer(&metrics::BLOCK_PROCESSING_DB_WRITE);

        // Store all the states between the parent block state and this block's slot before storing
        // the final state.
        intermediate_states.commit(&*self.store)?;

        // Store the block and state.
        // NOTE: we store the block *after* the state to guard against inconsistency in the event of
        // a crash, as states are usually looked up from blocks, not the other way around. A better
        // solution would be to use a database transaction (once our choice of database and API
        // settles down).
        // See: https://github.com/sigp/lighthouse/issues/692
        self.store.put_state(&state_root, state)?;
        self.store.put_block(&block_root, block)?;

        metrics::stop_timer(db_write_timer);

        metrics::inc_counter(&metrics::BLOCK_PROCESSING_SUCCESSES);

        metrics::stop_timer(full_timer);

        Ok(BlockProcessingOutcome::Processed { block_root })
    }

    /// Verify if a block is valid.
    ///
    /// This determines if a block is fit to be forwarded to other peers.
    pub fn should_forward_block(
        &self,
        block: &BeaconBlock<T::EthSpec>,
    ) -> Result<(), BlockDropReason> {
        // Check slot first.
        // Add MAXIMUM_GOSSIP_CLOCK_DISPARITY to the current time before computing the slot,
        // to make the check more lenient.
        let current_slot = self
            .slot_clock
            .now_duration()
            .and_then(|now| {
                let max_disparity =
                    Duration::from_millis(self.spec.maximum_gossip_clock_disparity_millis);
                let now_high = now.checked_add(max_disparity)?;
                self.slot_clock.slot_of(now_high)
            })
            .ok_or_else(|| BlockDropReason::SlotClockError)?;

        if block.slot > current_slot {
            return Err(BlockDropReason::TooNew {
                block_slot: block.slot,
                now: current_slot,
            });
        }

        // FIXME(sproul): reconsider/clean-up below
        // Retrieve the parent block used to generate the signature.
        // This will eventually return false if this operation fails or returns an empty option.
        let parent_block_opt =
            if let Ok(Some(parent_block)) = self.store.get_block(&block.parent_root) {
                // FIXME(sproul): use head_info for speed
                if let Ok(head) = self.head() {
                    // Check if the parent block's state root is equal to the current state, if it is, then
                    // we can validate the block using the state in our chain head. This saves us from
                    // having to make an unnecessary database read.
                    let state_res = if head.beacon_state_root == parent_block.state_root {
                        Ok(Some(head.beacon_state))
                    } else {
                        self.store
                            .load_epoch_boundary_state(&parent_block.state_root)
                    };

                    // If we are unable to find a state for the block, we eventually return false. This
                    // should never be the case though.
                    match state_res {
                        Ok(Some(state)) => Some((parent_block, state)),
                        _ => None,
                    }
                } else {
                    None
                }
            } else {
                None
            };

        // If we found a parent block and state to validate the signature with, we enter this
        // section and find the proposer for the block's slot, otherwise, we return false.
        if let Some((parent_block, mut state)) = parent_block_opt {
            // Determine if the block being validated is more than one epoch away from the parent.
            if block.slot.epoch(T::EthSpec::slots_per_epoch()) + 1
                > parent_block.slot.epoch(T::EthSpec::slots_per_epoch())
            {
                // If the block is more than one epoch in the future, we must fast-forward to the
                // state and compute the committee.
                for _ in state.slot.as_u64()..block.slot.as_u64() {
                    if per_slot_processing(&mut state, None, &self.spec).is_err() {
                        // Return false if something goes wrong.
                        return Err(BlockDropReason::ValidationFailure);
                    }
                }

                // Compute the committee cache so we can check the proposer.
                // TODO: Downvote peer
                if state
                    .build_committee_cache(RelativeEpoch::Current, &self.spec)
                    .is_err()
                {
                    return Err(BlockDropReason::ValidationFailure);
                }
            }

            // Get the proposer's public key.
            let pubkey_result = state
                .get_beacon_proposer_index(block.slot, &self.spec)
                .map(|i| validator_pubkey(&state, i));

            // Generate the domain that should have been used to create the signature.
            let domain = self.spec.get_domain(
                block.slot.epoch(T::EthSpec::slots_per_epoch()),
                Domain::BeaconProposer,
                &state.fork,
            );

            // Verify the signature if we were able to get a proposer, otherwise, we eventually
            // return false.
            if let Ok(Ok(pubkey)) = pubkey_result {
                let signature = SignatureSet::single(
                    &block.signature,
                    pubkey,
                    block.canonical_root().as_bytes().to_vec(),
                    domain,
                );

                // TODO: Downvote if the signature is invalid.
                if signature.is_valid() {
                    return Ok(());
                }
            }
        }

        Err(BlockDropReason::ValidationFailure)
    }

    /// Produce a new block at the given `slot`.
    ///
    /// The produced block will not be inherently valid, it must be signed by a block producer.
    /// Block signing is out of the scope of this function and should be done by a separate program.
    pub fn produce_block(
        &self,
        randao_reveal: Signature,
        slot: Slot,
    ) -> Result<BeaconBlockAndState<T::EthSpec>, BlockProductionError> {
        let state = self
            .state_at_slot(slot - 1)
            .map_err(|_| BlockProductionError::UnableToProduceAtSlot(slot))?;

        self.produce_block_on_state(state, slot, randao_reveal)
    }

    /// Produce a block for some `slot` upon the given `state`.
    ///
    /// Typically the `self.produce_block()` function should be used, instead of calling this
    /// function directly. This function is useful for purposefully creating forks or blocks at
    /// non-current slots.
    ///
    /// The given state will be advanced to the given `produce_at_slot`, then a block will be
    /// produced at that slot height.
    pub fn produce_block_on_state(
        &self,
        mut state: BeaconState<T::EthSpec>,
        produce_at_slot: Slot,
        randao_reveal: Signature,
    ) -> Result<BeaconBlockAndState<T::EthSpec>, BlockProductionError> {
        metrics::inc_counter(&metrics::BLOCK_PRODUCTION_REQUESTS);
        let timer = metrics::start_timer(&metrics::BLOCK_PRODUCTION_TIMES);

        let eth1_chain = self
            .eth1_chain
            .as_ref()
            .ok_or_else(|| BlockProductionError::NoEth1ChainConnection)?;

        // If required, transition the new state to the present slot.
        //
        // Note: supplying some `state_root` when it it is known would be a cheap and easy
        // optimization.
        while state.slot < produce_at_slot {
            per_slot_processing(&mut state, None, &self.spec)?;
        }

        state.build_committee_cache(RelativeEpoch::Current, &self.spec)?;

        let parent_root = if state.slot > 0 {
            *state
                .get_block_root(state.slot - 1)
                .map_err(|_| BlockProductionError::UnableToGetBlockRootFromState)?
        } else {
            state.latest_block_header.canonical_root()
        };

        let mut graffiti: [u8; 32] = [0; 32];
        graffiti.copy_from_slice(GRAFFITI.as_bytes());

        let (proposer_slashings, attester_slashings) =
            self.op_pool.get_slashings(&state, &self.spec);

        let eth1_data = eth1_chain.eth1_data_for_block_production(&state, &self.spec)?;
        let deposits = eth1_chain
            .deposits_for_block_inclusion(&state, &eth1_data, &self.spec)?
            .into();

        let mut block = BeaconBlock {
            slot: state.slot,
            parent_root,
            state_root: Hash256::zero(),
            // The block is not signed here, that is the task of a validator client.
            signature: Signature::empty_signature(),
            body: BeaconBlockBody {
                randao_reveal,
                eth1_data,
                graffiti,
                proposer_slashings: proposer_slashings.into(),
                attester_slashings: attester_slashings.into(),
                attestations: self
                    .op_pool
                    .get_attestations(&state, &self.spec)
                    .map_err(BlockProductionError::OpPoolError)?
                    .into(),
                deposits,
                voluntary_exits: self.op_pool.get_voluntary_exits(&state, &self.spec).into(),
            },
        };

        per_block_processing(
            &mut state,
            &block,
            None,
            BlockSignatureStrategy::NoVerification,
            &self.spec,
        )?;

        let state_root = state.update_tree_hash_cache()?;

        block.state_root = state_root;

        metrics::inc_counter(&metrics::BLOCK_PRODUCTION_SUCCESSES);
        metrics::stop_timer(timer);

        trace!(
            self.log,
            "Produced beacon block";
            "parent" => format!("{}", block.parent_root),
            "attestations" => block.body.attestations.len(),
            "slot" => block.slot
        );

        Ok((block, state))
    }

    /// Execute the fork choice algorithm and enthrone the result as the canonical head.
    pub fn fork_choice(&self) -> Result<(), Error> {
        metrics::inc_counter(&metrics::FORK_CHOICE_REQUESTS);

        // Start fork choice metrics timer.
        let timer = metrics::start_timer(&metrics::FORK_CHOICE_TIMES);

        // Determine the root of the block that is the head of the chain.
        let beacon_block_root = self.fork_choice.find_head(&self)?;

        // If a new head was chosen.
        let result = if beacon_block_root != self.head_info()?.block_root {
            metrics::inc_counter(&metrics::FORK_CHOICE_CHANGED_HEAD);

            let beacon_block = self
                .get_block(&beacon_block_root)?
                .ok_or_else(|| Error::MissingBeaconBlock(beacon_block_root))?;

            let beacon_state_root = beacon_block.state_root;
            let beacon_state: BeaconState<T::EthSpec> = self
                .get_state(&beacon_state_root, Some(beacon_block.slot))?
                .ok_or_else(|| Error::MissingBeaconState(beacon_state_root))?;

            let previous_slot = self.head_info()?.slot;
            let new_slot = beacon_block.slot;

            // Note: this will declare a re-org if we skip `SLOTS_PER_HISTORICAL_ROOT` blocks
            // between calls to fork choice without swapping between chains. This seems like an
            // extreme-enough scenario that a warning is fine.
            let is_reorg = self.head_info()?.block_root
                != beacon_state
                    .get_block_root(self.head_info()?.slot)
                    .map(|root| *root)
                    .unwrap_or_else(|_| Hash256::random());

            // If we switched to a new chain (instead of building atop the present chain).
            if is_reorg {
                metrics::inc_counter(&metrics::FORK_CHOICE_REORG_COUNT);
                warn!(
                    self.log,
                    "Beacon chain re-org";
                    "previous_head" => format!("{}", self.head_info()?.block_root),
                    "previous_slot" => previous_slot,
                    "new_head_parent" => format!("{}", beacon_block.parent_root),
                    "new_head" => format!("{}", beacon_block_root),
                    "new_slot" => new_slot
                );
            } else {
                debug!(
                    self.log,
                    "Head beacon block";
                    "justified_root" => format!("{}", beacon_state.current_justified_checkpoint.root),
                    "justified_epoch" => beacon_state.current_justified_checkpoint.epoch,
                    "finalized_root" => format!("{}", beacon_state.finalized_checkpoint.root),
                    "finalized_epoch" => beacon_state.finalized_checkpoint.epoch,
                    "root" => format!("{}", beacon_block_root),
                    "slot" => new_slot,
                );
            };

            let old_finalized_epoch = self.head_info()?.finalized_checkpoint.epoch;
            let new_finalized_epoch = beacon_state.finalized_checkpoint.epoch;
            let finalized_root = beacon_state.finalized_checkpoint.root;

            // Never revert back past a finalized epoch.
            if new_finalized_epoch < old_finalized_epoch {
                Err(Error::RevertedFinalizedEpoch {
                    previous_epoch: old_finalized_epoch,
                    new_epoch: new_finalized_epoch,
                })
            } else {
                let previous_head_beacon_block_root = self
                    .canonical_head
                    .try_read_for(HEAD_LOCK_TIMEOUT)
                    .ok_or_else(|| Error::CanonicalHeadLockTimeout)?
                    .beacon_block_root;
                let current_head_beacon_block_root = beacon_block_root;

                let mut new_head = CheckPoint {
                    beacon_block,
                    beacon_block_root,
                    beacon_state,
                    beacon_state_root,
                };

                new_head.beacon_state.build_all_caches(&self.spec)?;

                let timer = metrics::start_timer(&metrics::UPDATE_HEAD_TIMES);

                // Update the checkpoint that stores the head of the chain at the time it received the
                // block.
                *self
                    .canonical_head
                    .try_write_for(HEAD_LOCK_TIMEOUT)
                    .ok_or_else(|| Error::CanonicalHeadLockTimeout)? = new_head;

                metrics::stop_timer(timer);

                // Save `self` to `self.store`.
                self.persist()?;

                let _ = self.event_handler.register(EventKind::BeaconHeadChanged {
                    reorg: is_reorg,
                    previous_head_beacon_block_root,
                    current_head_beacon_block_root,
                });

                if new_finalized_epoch != old_finalized_epoch {
                    self.after_finalization(old_finalized_epoch, finalized_root)?;
                }

                Ok(())
            }
        } else {
            Ok(())
        };

        // End fork choice metrics timer.
        metrics::stop_timer(timer);

        if result.is_err() {
            metrics::inc_counter(&metrics::FORK_CHOICE_ERRORS);
        }

        result
    }

    /// Called after `self` has had a new block finalized.
    ///
    /// Performs pruning and finality-based optimizations.
    fn after_finalization(
        &self,
        old_finalized_epoch: Epoch,
        finalized_block_root: Hash256,
    ) -> Result<(), Error> {
        let finalized_block = self
            .store
            .get_block(&finalized_block_root)?
            .ok_or_else(|| Error::MissingBeaconBlock(finalized_block_root))?;

        let new_finalized_epoch = finalized_block.slot.epoch(T::EthSpec::slots_per_epoch());

        if new_finalized_epoch < old_finalized_epoch {
            Err(Error::RevertedFinalizedEpoch {
                previous_epoch: old_finalized_epoch,
                new_epoch: new_finalized_epoch,
            })
        } else {
            self.fork_choice.prune()?;

            let finalized_state = self
                .get_state_caching_only_with_committee_caches(
                    &finalized_block.state_root,
                    Some(finalized_block.slot),
                )?
                .ok_or_else(|| Error::MissingBeaconState(finalized_block.state_root))?;

            self.op_pool.prune_all(&finalized_state, &self.spec);

            // TODO: configurable max finality distance
            let max_finality_distance = 0;
            self.store_migrator.freeze_to_state(
                finalized_block.state_root,
                finalized_state,
                max_finality_distance,
            );

            let _ = self.event_handler.register(EventKind::BeaconFinalization {
                epoch: new_finalized_epoch,
                root: finalized_block_root,
            });

            Ok(())
        }
    }

    /// Returns `true` if the given block root has not been processed.
    pub fn is_new_block_root(&self, beacon_block_root: &Hash256) -> Result<bool, Error> {
        Ok(!self
            .store
            .exists::<BeaconBlock<T::EthSpec>>(beacon_block_root)?)
    }

    /// Dumps the entire canonical chain, from the head to genesis to a vector for analysis.
    ///
    /// This could be a very expensive operation and should only be done in testing/analysis
    /// activities.
    pub fn chain_dump(&self) -> Result<Vec<CheckPoint<T::EthSpec>>, Error> {
        let mut dump = vec![];

        let mut last_slot = CheckPoint {
            beacon_block: self.head()?.beacon_block,
            beacon_block_root: self.head()?.beacon_block_root,
            beacon_state: self.head()?.beacon_state,
            beacon_state_root: self.head()?.beacon_state_root,
        };

        dump.push(last_slot.clone());

        loop {
            let beacon_block_root = last_slot.beacon_block.parent_root;

            if beacon_block_root == Hash256::zero() {
                break; // Genesis has been reached.
            }

            let beacon_block: BeaconBlock<T::EthSpec> =
                self.store.get(&beacon_block_root)?.ok_or_else(|| {
                    Error::DBInconsistent(format!("Missing block {}", beacon_block_root))
                })?;
            let beacon_state_root = beacon_block.state_root;
            let beacon_state = self
                .store
                .get_state(&beacon_state_root, Some(beacon_block.slot))?
                .ok_or_else(|| {
                    Error::DBInconsistent(format!("Missing state {:?}", beacon_state_root))
                })?;

            let slot = CheckPoint {
                beacon_block,
                beacon_block_root,
                beacon_state,
                beacon_state_root,
            };

            dump.push(slot.clone());
            last_slot = slot;
        }

        dump.reverse();

        Ok(dump)
    }
}

impl<T: BeaconChainTypes> Drop for BeaconChain<T> {
    fn drop(&mut self) {
        if let Err(e) = self.persist() {
            error!(
                self.log,
                "Failed to persist BeaconChain on drop";
                "error" => format!("{:?}", e)
            )
        } else {
            info!(
                self.log,
                "Saved beacon chain state";
            )
        }
    }
}

fn write_state<T: EthSpec>(prefix: &str, state: &BeaconState<T>, log: &Logger) {
    if WRITE_BLOCK_PROCESSING_SSZ {
        let root = Hash256::from_slice(&state.tree_hash_root());
        let filename = format!("{}_slot_{}_root_{}.ssz", prefix, state.slot, root);
        let mut path = std::env::temp_dir().join("lighthouse");
        let _ = fs::create_dir_all(path.clone());
        path = path.join(filename);

        match fs::File::create(path.clone()) {
            Ok(mut file) => {
                let _ = file.write_all(&state.as_ssz_bytes());
            }
            Err(e) => error!(
                log,
                "Failed to log state";
                "path" => format!("{:?}", path),
                "error" => format!("{:?}", e)
            ),
        }
    }
}

fn write_block<T: EthSpec>(block: &BeaconBlock<T>, root: Hash256, log: &Logger) {
    if WRITE_BLOCK_PROCESSING_SSZ {
        let filename = format!("block_slot_{}_root{}.ssz", block.slot, root);
        let mut path = std::env::temp_dir().join("lighthouse");
        let _ = fs::create_dir_all(path.clone());
        path = path.join(filename);

        match fs::File::create(path.clone()) {
            Ok(mut file) => {
                let _ = file.write_all(&block.as_ssz_bytes());
            }
            Err(e) => error!(
                log,
                "Failed to log block";
                "path" => format!("{:?}", path),
                "error" => format!("{:?}", e)
            ),
        }
    }
}

impl From<DBError> for Error {
    fn from(e: DBError) -> Error {
        Error::DBError(e)
    }
}

impl From<ForkChoiceError> for Error {
    fn from(e: ForkChoiceError) -> Error {
        Error::ForkChoiceError(e)
    }
}

impl From<BeaconStateError> for Error {
    fn from(e: BeaconStateError) -> Error {
        Error::BeaconStateError(e)
    }
}<|MERGE_RESOLUTION|>--- conflicted
+++ resolved
@@ -1,11 +1,7 @@
 use crate::checkpoint::CheckPoint;
-<<<<<<< HEAD
-use crate::errors::{BeaconChainError as Error, BlockProductionError};
-=======
 use crate::errors::{
     AttestationDropReason, BeaconChainError as Error, BlockDropReason, BlockProductionError,
 };
->>>>>>> 19cda2c0
 use crate::eth1_chain::{Eth1Chain, Eth1ChainBackend};
 use crate::events::{EventHandler, EventKind};
 use crate::fork_choice::{Error as ForkChoiceError, ForkChoice};
@@ -857,13 +853,8 @@
         //
         // An honest validator would have set this block to be the head of the chain (i.e., the
         // result of running fork choice).
-<<<<<<< HEAD
-        let result = if let Some(attestation_head_block) =
-            self.get_block(&attestation.data.beacon_block_root)?
-=======
         let result = if let Some((block, state)) =
             self.get_attestation_validation_block_and_state(&attestation)?
->>>>>>> 19cda2c0
         {
             // Reject any attestation where the `state` loaded from `data.beacon_block_root`
             // has a higher slot than the attestation.
