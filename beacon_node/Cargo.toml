--- conflicted
+++ resolved
@@ -12,14 +12,8 @@
 slog = "^2.2.3"
 slog-term = "^2.4.0"
 slog-async = "^2.3.0"
-<<<<<<< HEAD
 ctrlc = { version = "3.1.1", features = ["termination"] }
 tokio = "0.1.15"
 futures = "0.1.25"
 exit-future = "0.1.3"
-=======
-state_processing = { path = "../eth2/state_processing" }
-types = { path = "../eth2/types" }
-ssz = { path = "../eth2/utils/ssz" }
-tokio = "0.1"
->>>>>>> edeace9e
+state_processing = { path = "../eth2/state_processing" }